# GIS packages
import rasterio
import geopandas as gpd
from scipy.spatial import cKDTree
from rasterio.windows import Window
from rasterio.mask import mask as Mask
from shapely.geometry import Point, Polygon, MultiPolygon, LineString, box

# stats / data management packages
import torch
import numpy as np
import pandas as pd

# deepbio packages
import deepbiosphere.Utils as utils
from deepbiosphere.Utils import paths
import deepbiosphere.NAIP_Utils  as naip

# misc packages
import os
import glob
import math
import time
import json
import argparse
from tqdm import tqdm
import multiprocessing
from typing import List, Tuple
from collections import Counter

'''
Code for generating the base csv used in all subsequent analyses.
This file adds overlapping species, adds spatial splits, determines
what points are valid from the underlying rasters and image data,
and adds all that information to the csv for future reference, including
a metadata file which dictates how to convert between indices and species,
what clusters observations were assigned to, and other points for full
reproducibility.
'''

# conversion factor for latitude (longitude can change)
# https://stackoverflow.com/questions/5217348/how-do-i-convert-kilometres-to-degrees-in-geodjango-geos
KM_2_DEG = 0.008 # kilometers to degrees, 1 km aprox for latitude only


def load_rasters(base_dir, timeframe='current', ras_name='wc_30s_current'):
    # first, get raster files
    # always grabs standard WSG84 version which starts with b for bioclim
    rasters = f"{base_dir}bioclim_{timeframe}/{ras_name}/wc*bio*.tif"
    # TODO: don't rely on glob, sort independently!!
    # ras_paths = sorted(glob.glob(rasters))
    ras_paths = glob.glob(rasters)
    if len(ras_paths) != 19:
        raise FileNotFoundError(f"only {len(ras_paths)} files found for {ras_name}!")
    return ras_paths


def sort_rasters(corr_order, to_sort):
    sortedras = []
    for cras in corr_order:
        curr = cras.split('_')[-1]
        for sras in to_sort:
            if sras.split('_')[-1] == curr:
                sortedras.append(sras)
    return sortedras
    
    
<<<<<<< HEAD
def get_bioclim_means(base_dir=paths.RASTERS, ras_name='wc_30s_current', timeframe='current', crs=naip.CRS.BIOCLIM_CRS, out_range=(-1,1), state='mi'):
    # TODO: only works for us, gadm at the moment..
    shpfile = naip.get_state_outline(state)
    ras_paths = load_rasters(base_dir, timeframe, ras_name)
=======
def get_bioclim_means(training_ras, shpfile, crs):
>>>>>>> c55483aa
    means = []
    stds = []
    # then load in rasters
    for raster in tqdm(training_ras, total=len(training_ras), desc=f"grabbing means of wc_30s_current bioclim rasters"):
        # load in raster
        src = rasterio.open(raster)
        # got to make sure it's all in the same crs
        # or indexing won't work
        if crs != str(src.crs):
            raise ValueError(f"CRS {crs} doesn't match {src.crs} for raster {raster}?")
        shpfile = shpfile.to_crs(src.crs)
        # rasterio mask function
        cropped, transf = Mask(src, shpfile.geometry, crop=True, pad=True,all_touched=True)
        masked = np.ma.masked_array(cropped, mask=(cropped==cropped.min()))
        means.append(masked.mean())
        stds.append(np.std(masked))
    return means, stds


<<<<<<< HEAD

def get_bioclim_rasters(base_dir=paths.RASTERS, ras_name='wc_30s_current', timeframe='current', crs=naip.CRS.BIOCLIM_CRS, out_range=(-1,1), state='mi'):
    # TODO: only works for us, gadm at the moment..
=======
# TODO: turn rasters into data type instead of list
def get_bioclim_rasters(base_dir=paths.RASTERS, train_dir=paths.RASTERS, ras_name='wc_30s_current', timeframe='current', crs=naip.CRS.BIOCLIM_CRS, state='ca'):
    
>>>>>>> c55483aa
    shpfile = naip.get_state_outline(state)
    # get current day rasters for adjusting means to training data
    training_ras = load_rasters(train_dir)
    # first, get raster files
    ras_paths = load_rasters(base_dir, timeframe, ras_name)
    # sort rasters to same order as training rasters
    ras_paths = sort_rasters(training_ras, ras_paths)
    # get means from bioclim used to train the model
    means, stds = get_bioclim_means(training_ras, shpfile, crs)
    ras_agg = []
    transfs = []
    # then load in rasters
    i = 0
    for raster in tqdm(ras_paths, total=len(ras_paths), desc=f"prepping {ras_name} bioclim rasters"):
        # load in raster
        src = rasterio.open(raster)
        # got to make sure it's all in the same crs
        # or indexing won't work
        assert str(src.crs) == crs; "CRS doesn't match!"
        shpfile = shpfile.to_crs(src.crs)
        # rasterio mask function
        cropped, transf = Mask(src, shpfile.geometry, crop=True, pad=True,all_touched=True)
        masked = np.ma.masked_array(cropped, mask=(cropped==cropped.min()))
        transfs.append(transf)
        # normalize data
        # z = (x- mean)/std
        masked = (masked - means[i]) / stds[i]
        # finally, save raster name
        ras_name = raster.split('/')[-1].split('.tif')[0]
        ras_agg.append((masked, transf, ras_name, src.crs))
        i += 1
    # finally, make sure that all the rasters are the same transform!
    for i, t1 in enumerate(transfs):
        for j, t2 in enumerate(transfs):
            assert t1 == t2, f"rasters don't match for {i}, {j} bioclim variables!"
    # returns a list of numpy arrays with each raster
    # plus the transform per-raster in order to use them together
    for i, r1 in enumerate(ras_agg):
        for j, r2 in enumerate(ras_agg):
            assert r1[0].shape == r2[0].shape, f"raster sizes ({r1[0].shape}, {r2[0].shape}) don't match for {i}, {j} bioclim variables!"
    return ras_agg




def add_bioclim(dset, rasters):
    #  precompute  the bioclim variables at each test locatoin
    # 3rd element is the bioclim raster name
    bioclim = {ras[2]:[] for ras in rasters}
    for point in tqdm(dset.geometry,total=len(dset), unit='point'):
        # since we've confirmed all the rasters have identical
        # transforms previously, can just calculate the x,y coord once
        x,y = rasterio.transform.rowcol(rasters[0][1], *point.xy)
        for j, (ras, transf, ras_name, crs) in enumerate(rasters):
            bioclim[ras_name].append(ras[0,x,y])
    # now add the bioclim values to the dataset
    for name, vals in bioclim.items():
        dset[name] = vals
    # and return
    return dset


def make_test_split(daset, res, latname, loname, excl_dist, rng, idCol='gbifID', frac=.1):
    """_summary_

    :param daset: _description_
    :type daset: _type_
    :param res: _description_
    :type res: _type_
    :param latname: _description_
    :type latname: _type_
    :param loname: _description_
    :type loname: _type_
    :param excl_dist: _description_
    :type excl_dist: _type_
    :param rng: _description_
    :type rng: _type_
    :param idCol: _description_, defaults to 'gbifID'
    :type idCol: str, optional
    :param frac: _description_, defaults to .1
    :type frac: float, optional
    :return: _description_
    :rtype: _type_
    """
    # rasterio pixels are up to 1200 m across
    # so be sure to grab points with no data leakage
    assert (res>=0.09) and (res <=30), "resolution should be in meters!"
    overlap_dist = math.ceil(256*res)

    daset = daset.to_crs(naip.CRS.NAIP_CRS_1)
    tock = time.time()
    # will again use the ckdtree trick to
    # streamline nearest neighbor search
    nA = np.array(list(daset.geometry.apply(lambda x: (x.x, x.y))))
    nB = np.array(list(daset.geometry.apply(lambda x: (x.x, x.y))))
    print("building cKDTree")
    btree = cKDTree(nB)
    # max number of unique observations expected in a 256m radius
    K = 2000
    # sqrt(2) for max size of bioclim pixels
    print("querying cKDTree")
    dist, idx = btree.query(nA, k=K)
    tick = time.time()
    print(f"took {(tick-tock)/60} minutes to load KDtree for all {len(daset)} points")
    # first get all the overlapping ids
    overlapping_ids = daset.overlapping_ids.tolist()
    # then map the unique gbif IDs to their index in the array
    gbif_2_ind = { k:v for k, v in zip(daset[idCol], np.arange(len(daset)))}
    # and reverse map it
    ind_2_gbif = { v:k for k, v in gbif_2_ind.items()}
    # for tracking how many observations go together into a cluster
    train_clusters, test_clusters = {}, {}
    train, test = [], []
    nc_train, nc_test = 0, 0
    # keep track of observations we've already assigned
    seen = np.array([False]*len(daset))
    next_dists = np.array([-1.0]*len(daset))
    cluster_name = np.array([-1]*len(daset))
    for i in tqdm(range(len(daset)), total=len(daset), unit=' observation'):
        # if we've already added the cluster,
        # ignore it
        if seen[i]:
            continue
        # include all idxs of immediately overlapping observations
        # since we included the ids of the current observation
        # in the overlapping set, shouldn't need to add the current
        # obs' id as well
        curr = set([gbif_2_ind[a] for a in overlapping_ids[i]])
        prev = curr
        all_id = set()
        # keep adding observations
        # so long as there are outstanding
        # overlapping neighbors that haven't
        # been added
        while len(prev) != 0:
            # get the set of all overlapping neighbors for the unexplored items
            # then unroll it and turn it into a set
            curr = set([gbif_2_ind[val] for sublist in [overlapping_ids[k]for k in prev] for val in sublist])
            # find what id's haven't been checked yet
            prev = curr-all_id
            # and add those ids to the list
            all_id.update(prev)
        # now that we have the ids grouped, we need to figure out what is the distance
        # to the next-nearest non-overlapping observation that's not in the cluster
        # for each clustered observation
        subd = dist[list(all_id),:]
        subi = idx[list(all_id),:]
        dists = []
        # go through the index of each observation's
        # closest neighbors
        for k, row in enumerate(subi):
            # look and see what indices aren't present.
            # The next-nearest id not present in the
            # cluster is the nearest neighbor
            # so get the distance to that neighbor
            for j,id_ in enumerate(row):
                if id_ not in all_id:
                    dists.append(subd[k,j])
                    break
                # so we're guaranteed from earlier
                # that all 256 or less obs will be in the
                # joint observation, but when clustering
                # observations together, some observations
                # may be so daset that you can't capture all of them
                # with the nearest 2K neighbors...
                # for exmple, some clusters have 17K obs in
                # the cluster. That should definitely be training set
                # and if any obs is  >256 but <1300 that wasn't adde
                # it'll get added to the train set later, so good to ignore
                elif j == 1999:
                    dists.append(subd[k,j])
        # find the shortest distance to the nearest neighbor
        next_dist = min(dists)
        next_dists[list(all_id)] = dists
        # and save them for future use
        next_dists[list(all_id)] = dists
        if next_dist >excl_dist:
            nc_test +=1
            test += list(all_id)
            cluster_name[list(all_id)] = nc_test
            # save the size, min distance to, and approximate location of this cluster
            test_clusters[nc_test] = [next_dist, len(all_id), daset.iloc[i][latname], daset.iloc[i][loname]]
        else:
            nc_train +=1
            cluster_name[list(all_id)] = nc_train
            # save the size, min distance to, and approximate location of this cluster
            train_clusters[nc_train] = [next_dist, len(all_id), daset.iloc[i][latname], daset.iloc[i][loname]]
            train += list(all_id)
        seen[list(all_id)] = True
    unif_train_test = np.full(len(daset), fill_value='Nones')
    unif_train_test[test] = 'test'
    unif_train_test[train] = 'train'
    assert not (None in unif_train_test), "test and train not set properly!"
    daset['unif_train_test'] = unif_train_test
    daset['cluster_dist'] = next_dists
    # finally, get distance to neighboring observation
    daset['neighbor_dist'] = np.take_along_axis(dist,np.expand_dims((dist<=overlap_dist).sum(axis=1), axis=1), axis=1)
    # finally, find distance to next-nearest
    daset['cluster_assgn'] = cluster_name

    # if a large portion of the dataset is
    # spatially removed, only keep a random subset
    if len(daset[daset.unif_train_test == 'test']) > (len(daset)*frac):
        print(f"trimming down test set from {round((len(daset[daset.unif_train_test == 'test'])/len(daset)*100), 3)}% of dataset to {frac*100}%")
        # randomly remove some clusters from test
          # and keep frac% of them
        while len(daset[daset.unif_train_test == 'test']) > (len(daset)*frac):
            # remove test clusters and add to train one at a time
            to_remove = rng.permutation(np.array(list(test_clusters.keys())))[0]
            daset.loc[(daset.unif_train_test == 'test') & (daset.cluster_assgn == to_remove), 'unif_train_test']  = 'train'
            train_clusters[to_remove] = test_clusters[to_remove]
            del test_clusters[to_remove]

    return daset, train_clusters, test_clusters

def save_data(daset, year, state, means, tr_clus, te_clus, sp, gen, fam, daset_id, count_spec, count_gen, count_fam, idCol, latname, loname, bioclim_norm, parallel, threshold, excl_dist):
    print("saving data!")
    filepath = f"{paths.OCCS}{daset_id}"
    # theoretically we should remove useless columns
    # as well, but will save that to be manual for now
    # get overlapped ids
    # might also grab extra leftover cols from the
    # original dataset that should be cleaned out
    ids = [c for c in daset.columns if '_id' in c]
    # get names of overlapping taxa
    names = [c for c in daset.columns if 'overlapping' in c]
    epa_regions = ['US_L3NAME', 'NA_L3NAME', 'NA_L2NAME', 'NA_L1NAME']
    files = [c for c in daset.columns if 'file' in c]
    clims = [c for c in daset.columns if 'bio' in c]
    # banded test train split
    splits = [col for col in daset.columns if col.startswith('train_') or col.startswith('test_')]
    tokeep = [idCol, latname, loname, 'unif_train_test',  'cluster_dist', 'len_overlap', 'cluster_assgn', 'species', 'family', 'genus', 'order', 'neighbor_dist', 'APFONAME', 'UTM'] + ids + names + epa_regions  + files + splits + clims
    daset[tokeep].to_csv(f"{filepath}.csv")
    # json can't serialize numpy dtypes, annoying...
    sp = {k:v.item() for k,v in sp.items()}
    gen = {k:v.item() for k,v in gen.items()}
    # if this dataset has already been generated once
    # and we're just adding filenames for a new year
    fam = {k:v.item() for k,v in fam.items()}
    all_dat = {
        'dataset_means' : means,
        'train_clusters' : tr_clus,
        'test_clusters' : te_clus,
        'spec_2_id' : sp,
        'gen_2_id' : gen,
        'fam_2_id' : fam,
        'species_counts' : count_spec,
        'genus_counts' : count_gen,
        'family_counts' : count_fam,
        'bioclim_normalize' : bioclim_norm,
        'year' : year,
        'state' : state,
        'threshold' : threshold,
        'excl_dist' : excl_dist,
        'parallel' : parallel,
        'latName' : latname,
        'loName' : loname,
        'idCol' : idCol
    }

    with open(f"{filepath}_metadata.json", 'w') as f:
        json.dump(all_dat, f, indent=4)

# gonna not do type hints for now, just put it in the docstring instead as it's too complicated with
# the interpreter complaining...
def compute_means_parallel(rasters, procid, lock, year: str, state: str, write_file):
    """
    compute_means_parallel

    _extended_summary_

    Args:
        rasters (List[str]): _description_
        procid (str): _description_
        lock (multiprocessing.Manager.Lock): _description_
        year (str): _description_

    Returns:
        Tuple[List,List]: _description_
    """
    means = []
    stds = []

    with lock:
        prog = tqdm(total=len(rasters), desc=f"calculating means with proc {procid}", unit=' tiffs', position=procid)
    for i, ras in enumerate(rasters):
        src = rasterio.open(ras)
        dat = src.read()
        dat = torch.tensor(dat)
        # first scale raster from 0-255 to 0-1
        dat = utils.scale(dat, out_range=(0, 1), min_=0, max_=255)
        # then calculate mean and std dev and save
        means.append(torch.mean(dat,dim=[1,2]).tolist())
        stds.append(torch.std(dat,dim=[1,2]).tolist())
        with lock:
            prog.update(1)
    # write to file if set
    if write_file:
        fname = f'{paths.MISC}{state}_means_{year}_{procid}.json'
        with open(fname, 'w') as f:
            json.dump({'means' : means, 'stds' : stds, "files" : rasters }, f)
    with lock:
        prog.close()
    return means, stds

def compute_means(tiff_dset_name, parallel, year, state, rasters=None, write_file=False):
   # Decision: going to do it across all satellite image, not all images in the dataset
    # load in previously generated means
    f = f"{paths.MEANS}dataset_means.json"
    with open(f, 'r') as fp:
        daset_means =  json.load(fp)
    if rasters is None:
        rasters = glob.glob(f"{paths.SCRATCH}{tiff_dset_name}/*/m*.tif")
    # now, chunk up the rasters into K sections
    ras_pars = utils.partition(rasters, parallel)
    # TQDM for parallel processes: https://stackoverflow.com/questions/66208601/tqdm-and-multiprocessing-python
# parallel process the rasters
    lock = multiprocessing.Manager().Lock()
    pool =  multiprocessing.Pool(parallel)
    res_async = [pool.apply_async(compute_means_parallel, args=(ras, i, lock, year, state, write_file)) for i, ras in enumerate(ras_pars)]
    res_dfs = [r.get() for r in res_async]
    pool.close()
    pool.join()
# result is a list of tuples for each chunk of rasters
# so, separate the  tuples into list of list of means
    means, stds = zip(*res_dfs)
# and flatten list of tuples
    means = [val for sublist in means for val in sublist]
    stds = [val for sublist in stds for val in sublist]
    mean = torch.mean(torch.stack(torch.tensor(means)), dim=0)
    std = torch.mean(torch.stack(torch.tensor(stds)), dim=0)
    print(len(means), len(stds), mean.shape, std.shape)
    mean = mean.tolist()
    std = std.tolist()
    daset_means[f"{state}_naip_{year}"]['means'] = mean
    daset_means[f"{state}_naip_{year}"]['stds'] = std
    return daset_means

def map_key(df, key, new_key=None):
    key_2_id = {
        k:v for k, v in
        zip(df[key].unique(), np.arange(len(df[key].unique())))
    }
    if new_key == None:
        df[key] = df[key].map(key_2_id)
    else:
        df[new_key] = df[key].map(key_2_id)
    return df, key_2_id

# return dataframe with
# 1. individual species mapped to 1-N value
# 2. overlapping observation mapped to one-hot
def map_to_index(daset):

    # map species name to 0-N id variable
    daset, spec_2_id = map_key(daset, 'species', 'species_id')
    daset, gen_2_id = map_key(daset, 'genus', 'genus_id')
    daset, fam_2_id = map_key(daset, 'family', 'family_id')

    # and save indices
    daset['specs_overlap_id'] = [[spec_2_id[a] for a in a_s] for a_s in daset.overlapping_specs]
    daset['gens_overlap_id'] = [[gen_2_id[a] for a in a_s] for a_s in daset.overlapping_gens]
    daset['fams_overlap_id'] = [[fam_2_id[a] for a in a_s] for a_s in daset.overlapping_fams]

    return daset, spec_2_id, gen_2_id, fam_2_id

def add_filenames(daset, state, year, tiff_dset_name, idCol='gbifID'):
    # get shapefile for that year (should only be 1 so can use glob to resolve)
    tif_shps = naip.load_naip_bounds(paths.SHPFILES, state, year)
    # also set up what is the current directory based on year and state
    # tiny bit hacky but the shapefiles from the gov don't have the resolution
    # saved in a consistent format across years so for now this is easiest
    # first, make sure in same crs
    daset = daset.to_crs(tif_shps.crs)
    # now, fix the FileName column since most
    # years only keep the acquisition date
    # and ignore the second date which corresponds
    # to the date the image was re-released
    if str(year) != '2018':
        tif_shps[f'corr_filename_{year}'] = [f"{f.rsplit('_', 1)[0]}.tif" for f in tif_shps.FileName]
    # *except* that in 2018 they used the entire
    # FileName, so there's no need to modify it
    else:
        tif_shps[f'corr_filename_{year}'] = tif_shps.FileName
    # since each NAIP tiff is designed to have a "bleed" zone of 128-300 pixels that
    # it shares with other neighboring tiffs to ensure no seams or gaps between images,
    # we can be ensured that if an observation point lies within a tif outline in tif_shps
    # even if it's right on the edge, there's enough pixels left in the bleed zone to acquire
    # an image for the observation. Therefore, we can just use the spatial join between the
    # observations and the tif boundaries to determine which observation/s go with which tiffs.
    # Note: default operation is "intersects" which considers two geometires as overlappping if
    # their boundary or interior intersect. Because we have the bleed zone, even if an observation
    # is on the boundary of the tif outline, there's still plenty of pixels to actually extract
    # the whole image, which is why we use "intersects" not "within"
    combined = gpd.sjoin(daset, tif_shps)
    # if an observation is on the edge between multiple tifs, then sjoin will make a new row
    # for each tif that observation intersects with. Just throw away the extra rows corresponding
    # to these duplicate observations (again, doesn't matter which tif we pick because the actual
    # tif at least 150-300 pixels wider and taller than the shpfile suggests,
    # so just greedily take  the first row)
    combined.drop_duplicates(subset=idCol, inplace=True)
    # also we don't care about the index from the tifs dataframe, so dump that too
    del combined['index_right']
    # and finally add the numpy image filepath
    combined[f"filepath_{year}"] = [f"{tiff_dset_name}/{apfo[:5]}/{(corr_filename).split('.')[0]}.npz" for corr_filename, apfo in zip(combined[f'corr_filename_{year}'], combined.APFONAME)]
    return combined

# extract and save an image for each observation in the dataset
def make_images_parallel(daset:gpd.GeoDataFrame, year, tiff_dset_name, procid, lock, idCol='gbifID'):
    # now that we've got the filename for each observation, we can simply
    # group observations by tiff, read off each image for each observation
    # from the tiff and save to a npz archive for easy access later on!
#     daset[f"filepath_{year}"] = None
    daset[f'imageproblem_{year}'] = False
    with lock:
        prog = tqdm(total=len(daset), desc=f"adding images to proc {procid}", unit=' observations', position=procid)
    for fname, df in daset.groupby(f'corr_filename_{year}'):
        images = {}
        # file structure is {state}_{resolution}cm_{year}/APFONAME (first 5 digits)/filename
        apfo = df.APFONAME.unique()
        assert len(apfo) == 1, "multiple APFOs per-image!"
        fpath = f"{tiff_dset_name}/{apfo[0][:5]}/{fname}"
        fullpath = f"{paths.SCRATCH}{fpath}"
#         fullpath = f"{paths.SCRATCH}{df[f'filepath_{year}'].iloc[0]}"
        src = rasterio.open(fullpath)
        for i, obs in df.iterrows():
            # have to use iloc on the original df to make sure that
            # the observation is aligned to the correct crs
            # we do the entire dataset at a time because conversion
            # is slow and it's faster to amortize over many tiffs than
            # per-tif
            if int(str(src.crs).split(':')[-1]) != df.crs.to_epsg():
                daset = daset.to_crs(src.crs)
                x, y = daset.loc[i].geometry.xy
            else:
                x, y = daset.loc[i].geometry.xy
            # get the row/col starting location of the point in the raster
            xx,yy = rasterio.transform.rowcol(src.transform, x,  y)
            # rasterio returns arrays, collapse down to ints
            xx,yy = xx[0],yy[0]
            # read data from a 256x256 window centered on observation
            image_crop = src.read(window=Window(yy-128, xx-128, 256, 256))
            if (image_crop.shape[1] == 256) and (image_crop.shape[2] == 256):
                # save image to dict where key is idCol (unique for all obs)
                images[f"{obs[idCol]}"] = image_crop
            else:
                daset[f'imageproblem_{year}'][i] = True
            with lock:
                prog.update(1)
        # finally, store image archive
        savename = f"{fpath.split('.')[0]}.npz"
#         daset[f"filepath_{year}"][df.index] = savename
        savepath = f"{paths.IMAGES}{savename}"
        # if there are already some images stored,
        # only add new images that weren't there already in the keydict
        if os.path.exists(savepath):
            # open file & check what keys are in archive against above
            curr = np.load(savepath)
            missing = [k for k in images.keys() if k not in curr.keys()]
            # then resave everything if there is any new image to add
            if len(missing) > 0:
                curr = dict(np.load(savepath).items())
                for k in missing:
                    curr[k] = images[k]
                np.savez_compressed(savepath, **curr)
        else:
            # if this is the first time building the archive
            # make the directories and save out to disk
            currdir = os.path.dirname(savepath)
            if not os.path.exists(currdir):
                os.makedirs(currdir)
            np.savez_compressed(savepath, **images)
    with lock:
        prog.close()
    # drop any obs where the image wasn't saved for any reason
    daset = daset[~daset[f'imageproblem_{year}']]
    return daset
# extract and save an image for each observation in the dataset
def make_images(daset:gpd.GeoDataFrame, year, tiff_dset_name, idCol='gbifID'):
    # now that we've got the filename for each observation, we can simply
    # group observations by tiff, read off each image for each observation
    # from the tiff and save to a npz archive for easy access later on!
    daset[f"filepath_{year}"] = None
    daset[f'imageproblem_{year}'] = False
    prog = tqdm(total=len(daset), desc="adding images", unit=' observations')
    for fname, df in daset.groupby(f'corr_filename_{year}'):
        images = {}
        # file structure is {state}_{resolution}cm_{year}/APFONAME (first 5 digits)/filename
        apfo = df.APFONAME.unique()
        assert len(apfo) == 1, "multiple APFOs per-image!"
        fpath = f"{tiff_dset_name}/{apfo[0][:5]}/{fname}"
        fullpath = f"{paths.SCRATCH}{fpath}"
        src = rasterio.open(fullpath)
        for i, obs in df.iterrows():
            # have to use iloc on the original df to make sure that
            # the observation is aligned to the correct crs
            # we do the entire dataset at a time because conversion
            # is slow and it's faster to amortize over many tiffs than
            # per-tif
            if int(str(src.crs).split(':')[-1]) != df.crs.to_epsg():
                daset = daset.to_crs(src.crs)
                # x, y = daset.loc[i].geometry.xy
            # else:
            # x, y = daset.loc[i].geometry.xy
            x, y = obs.geometry.xy
            # get the row/col starting location of the point in the raster
            xx,yy = rasterio.transform.rowcol(src.transform, x,  y)
            # rasterio returns arrays, collapse down to ints
            xx,yy = xx[0],yy[0]
            # read data from a 256x256 window centered on observation
            image_crop = src.read(window=Window(yy-128, xx-128, 256, 256))
            if (image_crop.shape[1] == 256) and (image_crop.shape[2] == 256):
                # save image to dict where key is idCol (unique for all obs)
                images[f"{obs[idCol]}"] = image_crop
            else:
                daset[f'imageproblem_{year}'][i] = True
            prog.update(1)
        # finally, store image archive
        savename = f"{fpath.split('.')[0]}.npz"
        daset[f"filepath_{year}"][df.index] = savename
        savepath = f"{paths.IMAGES}{savename}"
        # if there are already some images stored,
        # only add new images that weren't there already in the keydict
        if os.path.exists(savepath):
            # open file & check what keys are in archive against above
            curr = np.load(savepath)
            missing = [k for k in images.keys() if k not in curr.keys()]
            # then resave everything if there is any new image to add
            if len(missing) > 0:
                curr = dict(np.load(savepath).items())
                for k in missing:
                    curr[k] = images[k]
                np.savez_compressed(savepath, **curr)
        else:
            # if this is the first time building the archive
            # make the directories and save out to disk
            currdir = os.path.dirname(savepath)
            if not os.path.exists(currdir):
                os.makedirs(currdir)
            np.savez_compressed(savepath, **images)
    prog.close()
    # drop any obs where the image wasn't saved for any reason
    daset = daset[~daset[f'imageproblem_{year}']]
    return daset

# for each observation, get all the other
# observations in a K m radius and append
# to observation. Also, filter out species
# with not enough observations (below threhsold)
def add_overlapping_filter(daset, res, threshold=200, idCol='gbifID'):

    # first, depending on the resolution, calculate
    # the "nearby" radius (256 for 1m, ~154 for 60cm)
    # maxar data can be up to 9cm resolution and
    # landsat is 30m so use that as a reasonable range to confirm
    # resolution is in meters
    assert (res>=0.09) and (res <=30), "resolution should be in meters!"
    overlap_dist = math.ceil(256*res)
    # convert to a 1m resolution crs
    # covers half the state but can live
    # with the slight distortion
    daset = daset.to_crs(naip.CRS.NAIP_CRS_1)
    tock = time.time()
    # will again use the ckdtree trick to
    # streamline nearest neighbor search
    nA = np.array(list(daset.geometry.apply(lambda x: (x.x, x.y))))
    nB = np.array(list(daset.geometry.apply(lambda x: (x.x, x.y))))
    print("building cKDTree")
    btree = cKDTree(nB)
    # max number of unique observations expected in a 256m radius
    K = 2000
    print("querying cKDTree")
    dist, idx = btree.query(nA, k=K)
    assert (dist <= overlap_dist).sum(axis=1).max() < K, f"more than {K} observations overlapping in dataset! Please increase K"
    tick = time.time()
    print(f"took {(tick-tock)/60} minutes to load KDtree for all {len(daset)} points")
    # overlap_spec is used to keep track of how many times a
    # a species has been observed jointly, and overlap_id
    # is used for mapping remaining observations
    overlap_spec, overlap_id = [], []
    specids = np.array(daset[idCol].tolist())
    specs = np.array(daset.species.tolist())
    # grab the nearby unique overlapping species for each observation
    # here, we define "overlapping" as any species observed
    # within a 256m radius. Technically, this bleeds over
    # the edge of a given image for some observations (256x256 pixels)
    # but ecological theory and experimental evidence supports that
    # interactions and co-occurrence is still strongly driven by
    # individuals within a few hundred meters, so 256 is valid
    for i, (row, close) in tqdm(enumerate(zip(dist, idx)),total=len(daset), desc="adding overlapping observations", unit=' observations'):
        # select the rows from the dataset corresponding to
        # the observations within a 256m radius of the current point
        # this will also grab the current observation as well
        overlap_spec.append(specs[close[row<=overlap_dist]])
        overlap_id.append(specids[close[row<=overlap_dist]])

    # finally, filter out species below the threshold
    # by first counting the number of observations
    # per-species in the joint observations
    flattened = [val for sublist in overlap_spec for val in sublist]
    # get the counts of each species across dataset
    counts = Counter(flattened)
    # and get the names of species that should be
    # removed because they're below the threshold
    to_remove = [s for s, c in counts.items() if c < threshold]

    # filter down to only the observations associated with the
    # species with enough observations to remain
    # the count of co-occurring species in these observations
    # will also change, and the minimum number of obs for a species
    # may be slightly below the threshold as a function of the removal
    # process, but it shouldn't be too terribly many observations removed
    # so remaining species should still be reasonably close to the threshold
    remaining = daset[~daset.species.isin(to_remove)]
    # now, map observation id to species only for species above the threshold
    id_2_spec = {i:s for i,s in zip(remaining[idCol],remaining.species)}
    # and also map to genus and family
    id_2_gen = {i:g for i,g in zip(remaining[idCol], remaining.genus)}
    id_2_fam = {i:f for i,f in zip(remaining[idCol], remaining.family)}
    # now, filter out ids of observations that have been removed (not present in above dict)
    overlap_id = [list(filter(lambda id_: id_ in id_2_spec.keys(), curr)) for curr in overlap_id]
    # then map observation id to species
    # and also ids to genus; family
    overlap_spec = [set(id_2_spec[id_] for id_ in curr) for curr in overlap_id]
    overlap_gen = [set(id_2_gen[id_] for id_ in curr) for curr in overlap_id]
    overlap_fam = [set(id_2_fam[id_] for id_ in curr) for curr in overlap_id]
    # now, save these results to dataframe
    daset['overlapping_specs'] = overlap_spec
    daset['overlapping_gens'] = overlap_gen
    daset['overlapping_fams'] = overlap_fam
    daset['overlapping_ids'] = overlap_id
    daset['len_overlap'] = [len(o) for o in overlap_spec]
    # and finally filter out observations with species below threshold again
    daset = daset[~daset.species.isin(to_remove)]
    # and get spec, gen, fam id counts
    flat_spec = [val for sublist in daset.overlapping_specs for val in set(sublist)]
    flat_gen = [val for sublist in daset.overlapping_gens for val in set(sublist)]
    flat_fam = [val for sublist in daset.overlapping_fams for val in set(sublist)]
    # get the final counts of species, genus, and family
    count_spec = Counter(flat_spec)
    count_gen = Counter(flat_gen)
    count_fam = Counter(flat_fam)
    return daset, count_spec, count_gen, count_fam


def add_ecoregions(dframe, idCol, state):
    diff = time.time()
    file = f"{paths.SHPFILES}ecoregions/{state}/{state}_eco_l3.shp"
    shp_file = gpd.read_file(file)
    shp_file = shp_file.to_crs(dframe.crs)
    # default join is "intersects"
    # "An object is said to intersect other if its boundary
    # and interior intersects in any way with those of the other."
    # since we don't care if a point is on the exact boundary
    # versus interior of a ecoregion, will just go with the
    # intersects default
    print("adding ecoregions")
    daset = gpd.sjoin(dframe, shp_file)
    # some points lie outside of the ecoregions dataframe
    # (usually on the border of the pacific ocean)
    # still keep those points, but the ecoregion will be nan
    missing = set(dframe[idCol])- set(daset[idCol])
    missing = dframe[dframe[idCol].isin(missing)]
    daset = pd.concat([daset,missing])
    daset = gpd.GeoDataFrame(daset, geometry=daset.geometry, crs=naip.CRS.GBIF_CRS)
    # also we don't care what the indx
    # of the ecoregion was now that
    # we have it, so can get rid of it
    del daset['index_right']
    doff = time.time()
    print(f"ecoregions took {(doff-diff)/ 60} minutes to add ecoregions")
    return daset


def filter_raster_oob(daset):
    # go through each location and query the raster for that point
    # TODO: this code assumes it's a bioclim only set of rasters
    daset['out_of_bounds'] = False
    #convert to WSG85 since bioclim rasters are guaranteed to be WSG84 crs
    daset = daset.to_crs(naip.CRS.GBIF_CRS)
    # grab only bioclim columns
    # TODO: come up with a bit neater way than only pulling '_bio' named columns
    bio_names = [c for c in daset.columns if '_bio' in c]
    bioclims = daset[bio_names]
    # then, go through and append the bioclim variables to the csv
    for i, row in tqdm(bioclims.iterrows(),total=len(bioclims),desc='checking points inside raster', unit='  observations'):
        bio = np.ma.stack(row.values)
        if np.ma.is_masked(bio):
            daset.at[i, 'out_of_bounds'] = True
    # filter out those out-of-bounds points
    daset = daset[~daset.out_of_bounds]
    # finally, convert bioclim columns from masked arrays
    # to floats for faster data reading
    for col in bio_names:
          # only one entry per cell
        daset[col] = [i.compressed()[0] for i in daset[col]]
    return daset

# Basically copying code from below that returns back just the polygons for visualization
def generate_split_polygons(lonmin=-90.5,
                            lonmax=-82.1,
                            latmin=41.5,
                            latmax=48.5,
                           bandwidth=1):
    # these are a box around california
    # leaves a bit of a buffer around
    # the whole state
    # lonmin, lonmax=-125,-114
    # latmin, latmax=32,42.1
    # add buffer region around min, max latitude that's guaranteed to capture all
    # points in the state
    strtlat, endlat =latmin, latmax
    # Check math!
    exclude_size = KM_2_DEG+KM_2_DEG*0.5 # max largest size of bioclim pixel is sqrt(2) ~1.5 km
    polys = {}
    for i, lat in enumerate(np.arange(strtlat, endlat, bandwidth)):

        # polygon for below exclusion band
        train_top  = [Point(lonmax, lat+bandwidth), Point(lonmax, latmax), Point(lonmin, latmax),  Point(lonmin, lat+bandwidth)]
        train_top = Polygon(train_top)
        # polygon for above the exclusion band
        train_bot = [Point(lonmax, latmin), Point(lonmax, lat), Point(lonmin, lat),  Point(lonmin, latmin)]
        train_bot = Polygon(train_bot)
        # polygon for test locations
        # exclude_size is the buffer
        test = [Point(lonmax, lat+exclude_size), Point(lonmax, lat+bandwidth-exclude_size), Point(lonmin, lat+bandwidth-exclude_size),  Point(lonmin, lat+exclude_size)]
        test = Polygon(test)
        exclude_bot = [Point(lonmax, lat), Point(lonmax, lat+exclude_size), Point(lonmin, lat+exclude_size),  Point(lonmin, lat)]
        exclude_bot =  Polygon(exclude_bot)
        exclude_top = [Point(lonmax, lat+bandwidth-exclude_size), Point(lonmax, lat+bandwidth), Point(lonmin, lat+bandwidth),  Point(lonmin, lat+bandwidth-exclude_size)]
        exclude_top = Polygon(exclude_top)

        polys[f"band_{i}"] = {
                    'train' : [train_top, train_bot],
                    'test' : test,
                    'exclusion' : [exclude_top, exclude_bot],
                }
    return polys

# make bands and exclusion zones
def make_spatial_split(daset, latCol,
                       lonmin=-90.5,
                       lonmax=-82.1,
                       latmin=41.5,
                       latmax=48.5,
                       bandwidth=1):
    # first, make sure we're in the right crs
    daset = daset.to_crs(naip.CRS.GBIF_CRS)
    # these are a box around california
    # leaves a bit of a buffer around
    # the whole state
    # lonmin, lonmax=-125,-114
    # latmin, latmax=32,42.1
    # iterate through the lat/lons in the dataset
    # iterate through this so we don't add extra bands
    # from buffer radius above
    # want to start either at the 32 degree mark
    # or whatever latitude the most southern obs is
    strtlat = latmin
    # want to end at either the 42 degree mark
    # or if all points are more than a degree lower, that
    endlat = latmax
    for i, lat in enumerate(np.arange(strtlat, endlat, bandwidth)):
        # Check
        exclude_size = KM_2_DEG+KM_2_DEG*0.5 # max largest size of bioclim pixel is sqrt(2) ~1.5 km
        # polygon for below exclusion band
        train_top  = [Point(lonmax, lat+bandwidth), Point(lonmax, latmax), Point(lonmin, latmax),  Point(lonmin, lat+bandwidth)]
        train_top = Polygon(train_top)
        # polygon for above the exclusion band
        train_bot = [Point(lonmax, latmin), Point(lonmax, lat), Point(lonmin, lat),  Point(lonmin, latmin)]
        train_bot = Polygon(train_bot)
        # polygon for test locations
        # exclude_size is the buffer
        test = [Point(lonmax, lat+exclude_size), Point(lonmax, lat+bandwidth-exclude_size), Point(lonmin, lat+bandwidth-exclude_size),  Point(lonmin, lat+exclude_size)]
        test = Polygon(test)
        # get all the points inside train bands
        train_1 = daset[daset.intersects(train_bot)]
        train_2 = daset[daset.intersects(train_top)]
        train_pts = pd.concat([train_1, train_2]) if i != 0 else train_2
        train_pts = gpd.GeoDataFrame(train_pts, geometry=train_pts.geometry, crs=train_1.crs)
        # save which points are in train split for this band
        daset[f"train_{i}"] = False
        daset.loc[train_1.index, f"train_{i}"] = True
        daset.loc[train_2.index, f"train_{i}"] = True
        # get all points in test bands
        test_pts = daset[daset.intersects(test)]
        # save which points are in test split for this band
        # pandas will sometimes complain with a setting on slice error
        # when adding a new column this way. Annoying.
        daset[f"test_{i}"] = False
        daset.loc[test_pts.index, f"test_{i}"] = True
        # just sanity check there's no overlap
        # https://gis.stackexchange.com/questions/222315/finding-nearest-point-in-other-geodataframe-using-geopandas
        nA = np.array(list(test_pts.geometry.apply(lambda x: (x.x, x.y))))
        nB = np.array(list(train_pts.geometry.apply(lambda x: (x.x, x.y))))
        btree = cKDTree(nB)
        dist, idx = btree.query(nA, k=1)
        print(f"{len(train_pts)} training points, {len(test_pts)} testing points,  {round(len(train_pts)/len(daset)*100, 3)}% train, {round(len(test_pts)/len(daset)*100,3)}% test, {round(min(dist)/KM_2_DEG, 3)} kilometers between test and train")
    return daset

    # here, if a species is singleton (all observation of that
    # species can be found in the same 256m radius) then
    # remove that species from the dataset (can't learn a good
    # representation with only one observation). Furthermore,
    # remove any duplicate observations (observations within 150m of each other)
    # of the same species
def remove_singletons_duplicates(daset, res):
    # first, convert geometry to
    # UTM11 so distances are in m
    daset = daset.to_crs(naip.CRS.NAIP_CRS_1)
    # next, get the distance for the resolution we'll be working with
    assert (res>=0.09) and (res <=30), "resolution should be in meters!"
    overlapped = math.ceil(256*res)
    # also, remove any species with fewer than, like 4 observations
    # cause it's not gonna stay anyway and screws up later code
    vc = daset.species.value_counts()
    daset = daset[daset.species.isin(vc[vc> 4].keys())]
    to_remove = []
    to_drop = []
    for name, group in tqdm(daset.groupby('species'),total=len(daset.species.unique()),desc='removing singletons and duplicate observations', unit=' species'):
        # use R-Tree trick and compute distance
        # between locations to each other, pairwise
        nA = np.array(list(group.geometry.apply(lambda x: (x.x, x.y))))
        nB = np.array(list(group.geometry.apply(lambda x: (x.x, x.y))))
        btree = cKDTree(nB)
        dist, idx = btree.query(nA, k=len(nA))
        # if there's a row where every other obs is within 256m
        # which means the check of <256m will eval to true for each
        # element in the row, so we can just check the sum of that
        # bool to be the length of the number of observations
        if (dist[:,1:] <= overlapped).sum(axis=1).max() == len(group):
            to_remove.append(name)
        # look at each observation
        # and remove any other observation
        # within 150m. (150 because it'll approximately
        # keep the pixels associated with each duplicate
        # observation still in the dataset)
        dups = []
        ignore = []
        for i in range(len(group)):
            # if this observation is removed
            # as a duplicate or has been visited before
            # we're ensured
            # that this location has already been
            # checked for duplicates
            if (i in dups) or (i in ignore):
                continue
            curr_dist = dist[i]
            n_dups = (curr_dist<=math.ceil(150*res)).sum()
            curr_idx = idx[i,:n_dups]
            # if there is another observation besides
            # the current observation that is within
            # 75m of itself, remove the other close
            # observation
            if n_dups == 2 and (curr_dist[1]<math.ceil(75*res)):
                dups+= curr_idx[1:].tolist()
                ignore += [curr_idx[0]]
            # otherwise, if there are more than 2 duplicate
            # observations in a location, keep the furthest
            # and the closest observation to reflect some of
            # the density in the dataset
            elif n_dups > 2:
                dups+= curr_idx[1:n_dups-1].tolist()
                # only keep the closest and farthest obs
                ignore += [curr_idx[0], curr_idx[-1]]
        to_drop += group.index[dups].tolist()
    # remove duplicate observation rows
    daset = daset.drop(index=to_drop)
    # remove singleton species
    daset = daset[~daset.species.isin(to_remove)]
    return daset


# generate the csv
def make_dataset(dset_path, daset_id, latname, loname, sep, year, state, threshold, rng, idCol, parallel, add_images, only_images, excl_dist,normalize, calculate_means, outline=f"{paths.SHPFILES}gadm41_USA/gadm41_USA_1.shp", to_keep=None):
    daset = pd.read_csv(dset_path, sep=sep, engine='python')
    pts = [Point(lon, lat) for lon, lat in zip(daset[loname], daset[latname])]
    # GBIF returns coordinates in WGS84 according to the API
    # https://www.gbif.org/article/5i3CQEZ6DuWiycgMaaakCo/gbif-infrastructure-data-processing
    daset = gpd.GeoDataFrame(daset, geometry=pts, crs=naip.CRS.GBIF_CRS)
    # also make the name of the directory where the images are stored
    # it's a weird structure and so we'll do it a hacky way for now
    tiff_dset_name = f"{state}_100cm_{year}" if str(year) in ['2012', '2014'] else f"{state}_060cm_{year}"
    # filter down to just vascular plants
    if 'class' not in daset.columns:
#         us_train = utils.add_taxon_metadata(pth, us_train, ARGS.organism)
        raise NotImplementedError
    #  gbif does keep subspecies but not varieties and we will as well
    # tried using the wcvp but they're not aligned
    # some species spelled different, etc
    # https://www.gbif.org/dataset/f382f0ce-323a-4091-bb9f-add557f3a9a2
    vasculars = [
        'Gnetopsida',
        'Liliopsida',
        'Lycopodiopsida',
        'Magnoliopsida',
        'Pinopsida',
        'Polypodiopsida',
        'Ginkgoopsida'
    ]
    daset = daset[daset['class'].isin(vasculars)]
    # if there's a list of species to keep provided
    # go ahead and filter down now
    # species will have to match exactly for this to work!
    if to_keep is not None:
          daset = daset[daset.species.isin(to_keep)]
    # and read in state outline
    shps = naip.get_state_outline(state)
    # ensure dataframes are in the same crs
    shps = shps.to_crs(naip.CRS.GBIF_CRS)
    # keep only points inside of GADM california
    if 'index_right' in daset.columns:
        del daset['index_right']
    daset = gpd.sjoin(daset, shps, predicate='within')
    # remove leftover index from ca shapefile
    del daset['index_right']
    # res magic number assures a radius of 256m for co-occurrence, duplicate obs filtering
    # no matter underlying NAIP imagery resolution (tested to be better across years)
    res = 1.0
    # this boolean allows us to just add the images if we so desire
    # keep only the points inside of rasters
    rasters = get_bioclim_rasters(state=state)
    daset = add_bioclim(daset, rasters)
    daset = filter_raster_oob(daset)
    # add ecoregion
    daset = add_ecoregions(daset, idCol, state)
    # remove species only in one location in dataset
    # also remove extra duplicate observations
    daset = remove_singletons_duplicates(daset, res)
    # next, add the filename of the tiff that corresponds with each obs
    daset = add_filenames(daset, state, year, tiff_dset_name, idCol)
    if add_images and (parallel == 0):
        # then, make images and keep only points inside of NAIP imagery
        # do so serially (all images generated by one thread)
        daset = make_images(daset, year, tiff_dset_name, idCol)
    elif add_images and (parallel > 0):
        # first, add the filename of the tiff that corresponds with each obs
        # then, sort by filename to group observations together
        daset.sort_values(by=[f'corr_filename_{year}'], inplace=True)
        # now, chunk up the dataset into K sections
        idx_pars = utils.partition(range(len(daset)), parallel)
        procs = []
        # TQDM for parallel processes: https://stackoverflow.com/questions/66208601/tqdm-and-multiprocessing-python
        lock = multiprocessing.Manager().Lock()
        pool =  multiprocessing.Pool(parallel)
        res_async = [pool.apply_async(make_images_parallel, args=(daset.iloc[idxs], year, tiff_dset_name, i, lock, idCol)) for i, idxs in enumerate(idx_pars)]
        res_dfs = [r.get() for r in res_async]
        pool.close()
        pool.join()
# finally, moosh all the dataframes back together
# theoretically, the indices should be respected...
        target_crs = naip.CRS.NAIP_CRS_1
        # Standardize CRS for all DataFrames
        for i, df in enumerate(res_dfs):
            if hasattr(df, 'crs') and df.crs is not None:
                if df.crs != target_crs:
                    print(f"Transforming DataFrame {i} from {df.crs} to {target_crs}")
                    res_dfs[i] = df.to_crs(target_crs)
        daset = pd.concat(res_dfs)
        daset = gpd.GeoDataFrame(daset, geometry=daset.geometry)
    #if not only_images:
    # add joint observations
    # and remove species without enough obs
    daset, count_spec, count_gen, count_fam = add_overlapping_filter(daset, res, threshold, idCol)

    # add 10 spatial bands
    daset = make_spatial_split(daset, latname)
    # add local exclusions.
    # with the spatial autocorrelation in the dataset,
    # we really only usually have enough points for one
    # set of test points to keep data leakage out
    daset, train_clusters, test_clusters = make_test_split(daset, res,  latname, loname, excl_dist, rng,  idCol)
    # map species, genus, family to universal index
    daset, sp,gen,fam = map_to_index(daset)
    # get the means for this naip dataset
    if calculate_means:
        means = compute_means(tiff_dset_name, parallel, args.year, args.state)
    else:
        f = f"{paths.MEANS}dataset_means.json"
        with open(f, 'r') as fp:
            means =  json.load(fp)
    # and finally save everything out to disk
    save_data(daset, year, state, means, train_clusters, test_clusters, sp, gen,fam, daset_id, count_spec, count_gen, count_fam, idCol, latname, loname, normalize, parallel, threshold, excl_dist)

if __name__ == "__main__":
    # set up argparser
    args = argparse.ArgumentParser()


    args.add_argument('--dset_path', type=str, required=True, help='Absolute path to base dataset to use')
    args.add_argument('--species_file', type=str, help='If you want to filter down the observations to a pre-defined set of species, give the filename to a json with the specie name as a list here', default=None)
    args.add_argument('--daset_id', type=str, required=True, help='What to call the newly generated dataset')
    args.add_argument('--latname', type=str, help='Name of the column that contains latitude information', default='decimalLatitude')
    args.add_argument('--loname', type=str, help='Name of the column that contains latitude information', default='decimalLongitude')
    args.add_argument('--sep', type=str, required=True, help='The separator used to delimeter the base dataset')
    args.add_argument('--year', type=str, help='What year of NAIP to use to build the dataset')
    args.add_argument('--state', type=str, help='What state to build the dataset in', default='mi')
    args.add_argument('--normalize', type=str, help='How to normalize the bioclim variables', default='normalize', choices=['normalize', 'min_max', 'none'])
    args.add_argument('--calculate_means', action='store_true', help="If you wish to calculate the means and std deviation for the image dataset, set this flag. (WARNING: using this option can require up to 1.5 TiB RAM and 60 CPUs. We recommend using the pre-computed values or batch calculating the means offline.)")
    args.add_argument('--excl_dist', type=int, help='How far away to exclude data points in the uniform split', default=1300)
    args.add_argument('--threshold', type=int, help='Minimum number of observations required to keep a species in the dataset', default=200)
    args.add_argument('--add_images', dest='add_images', action='store_true', help='Set this if you want to generate images for the observations')
    args.add_argument('--only_images', dest='only_images', action='store_true', help='Set this if you *only* want to generate images, ie: you have already run the other cleaning parts of the script')
    args.add_argument('--parallel', type=int, default=0, help='Number of parallel processes to use if parallelizing image download')
    args.add_argument('--idCol', type=str, required=True, help="What column to use as the unique identfier for observations")
    args.add_argument('--seed', type=int, default=0)
    args, _ = args.parse_known_args()
    # if seed has been set, use
    # else just use system defaults
    if args.seed >= 0:
        rng =  np.random.default_rng(args.seed)
    else:
        rng = np.random.default_rng()
    if args.parallel > 0:
        multiprocessing.set_start_method("spawn")
    if args.species_file is not None:
        with open(args.species_file, 'r') as f:
            species = json.load(f)
        make_dataset(args.dset_path, args.daset_id, args.latname, args.loname, args.sep, args.year, args.state,
                     args.threshold, rng, args.idCol, args.parallel, args.add_images, args.only_images, args.excl_dist,
                     args.normalize, args.calculate_means, to_keep=species)
    else:
        make_dataset(args.dset_path, args.daset_id, args.latname, args.loname, args.sep, args.year, args.state,
                     args.threshold, rng, args.idCol, args.parallel, args.add_images, args.only_images, args.excl_dist,
                     args.normalize, args.calculate_means)<|MERGE_RESOLUTION|>--- conflicted
+++ resolved
@@ -65,14 +65,7 @@
     return sortedras
     
     
-<<<<<<< HEAD
-def get_bioclim_means(base_dir=paths.RASTERS, ras_name='wc_30s_current', timeframe='current', crs=naip.CRS.BIOCLIM_CRS, out_range=(-1,1), state='mi'):
-    # TODO: only works for us, gadm at the moment..
-    shpfile = naip.get_state_outline(state)
-    ras_paths = load_rasters(base_dir, timeframe, ras_name)
-=======
 def get_bioclim_means(training_ras, shpfile, crs):
->>>>>>> c55483aa
     means = []
     stds = []
     # then load in rasters
@@ -92,15 +85,12 @@
     return means, stds
 
 
-<<<<<<< HEAD
+# TODO: turn rasters into data type instead of list
+def get_bioclim_rasters(base_dir=paths.RASTERS, train_dir=paths.RASTERS, ras_name='wc_30s_current', timeframe='current', crs=naip.CRS.BIOCLIM_CRS, state='mi'):
+
 
 def get_bioclim_rasters(base_dir=paths.RASTERS, ras_name='wc_30s_current', timeframe='current', crs=naip.CRS.BIOCLIM_CRS, out_range=(-1,1), state='mi'):
     # TODO: only works for us, gadm at the moment..
-=======
-# TODO: turn rasters into data type instead of list
-def get_bioclim_rasters(base_dir=paths.RASTERS, train_dir=paths.RASTERS, ras_name='wc_30s_current', timeframe='current', crs=naip.CRS.BIOCLIM_CRS, state='ca'):
-    
->>>>>>> c55483aa
     shpfile = naip.get_state_outline(state)
     # get current day rasters for adjusting means to training data
     training_ras = load_rasters(train_dir)
