# torch functions
import torch
import torch.nn as nn
import torch.optim as optim
import torch.nn.functional as F

# misc functions
import os
import operator
import numpy as np
from functools import reduce

import deepbiosphere.Utils as utils
from functools import reduce, partial


## ---------- softmax-based losses ---------- ##

# hacky way of getting pretty run code by
# dumping weighting in here
def CEWeighted(counts, id_dict, len_dset, device):
    # first convert species to ids
    pos_counts = {id_dict[sp]:val for sp, val in counts.items()}
    neg_counts ={ s: (len_dset-c) for s, c in counts.items()}
    # then, sort by id so it's in 0-S order
    pos_counts = sorted(pos_counts.items(), key= lambda x: x[0])
    neg_counts = sorted(neg_counts.items(), key= lambda x: x[0])
    _, pc = zip(*pos_counts)
    _, nc = zip(*neg_counts)
    # people recommend doing num_neg / num_pos to get the weighting....
    weights = [n/p for p,n in zip(pc, nc)]
    return nn.CrossEntropyLoss(weight=torch.tensor(weights,device=device))


# presence-only cross entropy
# from https://gist.github.com/mjdietzx/50d3c26f1fd543f1808ffffacc987cbf
# https://jamesmccaffrey.wordpress.com/2020/03/16/the-math-derivation-of-the-softmax-with-max-and-log-tricks/
# https://gombru.github.io/2018/05/23/cross_entropy_loss/
class CrossEntropyPresenceOnly(nn.Module):
    # for now, gotta have weight so just pass 1s for laziness
    def __init__(self, sum=False,class_weights=None,  weighting=False, device='cpu', reduce='sum'):
        super().__init__()
        self.type = type
        self.weighting = weighting
        if reduce == 'mean':
            self.op = torch.mean
        elif reduce == 'sum':
            self.op = torch.sum
        elif reduce == 'none':
            self.op = utils.pass_
        else:
            raise NotImplementedError
        if weighting:
            self.class_weights = torch.autograd.Variable(class_weights,device=device)
        self.log_softmax = nn.LogSoftmax(dim=1)

    # targets is a multihot vector
    def forward(self, inputs, targets):
        # wh yare we doing the log, and not just softmax??
        log_probabilities = self.log_softmax(inputs)
        # NLLLoss(x, class) = -weights[class] * x[class]
        nll = -targets * log_probabilities
	# handle class weighting
        if self.weighting:
            nll = self.class_weights * nll
        # now average across sample to correct for observations with more species
        # as done here: https://gombru.github.io/2018/05/23/cross_entropy_loss/
        nll_avg = torch.div(torch.sum(nll, dim=1), targets.sum(dim=1))
        # then average across batch
        return self.op(nll_avg)

## ---------- sigmoid-based losses ---------- ##

class BCE(nn.Module):
    ''' Identical to torch.nn.BCEWithLogitsLoss with reduction=sum'''
    def __init__(self, eps=1e-8, reduce='sum'):
        super().__init__()
        self.eps = eps
        if reduce == 'mean':
            self.op = torch.mean
        elif reduce == 'sum':
            self.op = torch.sum
        elif reduce == 'none':
            self.op = utils.pass_
        else:
            raise NotImplementedError
        # prevent memory allocation and gpu uploading every iteration, and encourages inplace operations
        self.targets = self.anti_targets = self.xs_pos = self.xs_neg  = self.loss = None
    def forward(self, x, y):
        """"
        Parameters
        ----------
        x: input logits
        y: targets (multi-label binarized vector)
        """
        self.targets = y
        self.anti_targets = 1 - y
        # Calculating Probabilities
        self.xs_pos = torch.sigmoid(x)
        self.xs_neg = 1.0 - self.xs_pos
        # Basic CE calculation
        self.loss = self.targets * torch.log(self.xs_pos.clamp(min=self.eps))
        self.loss.add_(self.anti_targets * torch.log(self.xs_neg.clamp(min=self.eps)))
        # return -self.loss.sum()
        return self.op(-self.loss)


# hacky way of getting pretty run code by
# dumping weighting in here
def BCEWeighted(counts, id_dict, len_dset, device):
    # first convert species to ids
    pos_counts = {id_dict[sp]:val for sp, val in counts.items()}
    neg_counts ={ s: (len_dset-c) for s, c in counts.items()}
    # then, sort by id so it's in 0-S order
    pos_counts = sorted(pos_counts.items(), key= lambda x: x[0])
    neg_counts = sorted(neg_counts.items(), key= lambda x: x[0])
    _, pc = zip(*pos_counts)
    _, nc = zip(*neg_counts)
    weights = [n/p for p,n in zip(pc, nc)]
    # https://stackoverflow.com/questions/66660354/understanding-pos-weight-argument-in-bcewithlogitsloss
    #  so in BCEWLL, pos_weight > 1 means that class being positive contributes more to the loss
    # now in many posts, https://discuss.pytorch.org/t/weights-in-bcewithlogitsloss/27452/8
    # people recommend doing num_neg / num_pos to get the weighting....
    return nn.BCEWithLogitsLoss(pos_weight=torch.tensor(weights,device=device))


class BCEScaled(nn.Module):
    ''' Notice - optimized version, minimizes memory allocation and gpu uploading,
    favors inplace operations'''
    def __init__(self, eps=1e-8, reduce='sum'):

        super().__init__()
        self.eps = eps
        if reduce == 'mean':
            self.op = torch.mean
        elif reduce == 'sum':
            self.op = torch.sum
        elif reduce == 'none':
            self.op = utils.pass_
        else:
            raise NotImplementedError
        # prevent memory allocation and gpu uploading every iteration, and encourages inplace operations
        self.targets = self.anti_targets = self.xs_pos = self.xs_neg  = self.loss = self.pos_loss = self.neg_loss = None

    def forward(self, x, y):
        """"
        Parameters
        ----------
        x: input logits
        y: targets (multi-label binarized vector)
        """

        self.targets = y
        self.anti_targets = 1 - y

        # Calculating Probabilities
        self.xs_pos = torch.sigmoid(x)
        self.xs_neg = 1.0 - self.xs_pos

        # Basic CE calculation
        self.loss = self.targets * torch.log(self.xs_pos.clamp(min=self.eps))
        self.loss.add_(self.anti_targets * torch.log(self.xs_neg.clamp(min=self.eps)))

        # Scaling by present and absent classes
        self.pos_loss = torch.div((self.targets * self.loss).sum(axis=1), (self.targets.sum(axis=1)+self.eps))
        self.neg_loss = torch.div((self.anti_targets * self.loss).sum(axis=1), (self.anti_targets.sum(axis=1)+self.eps))
        self.loss = self.pos_loss + self.neg_loss

        # return -self.loss.sum()
        return self.op(-self.loss)


class BCEProbScaled(nn.Module):
    ''' Notice - optimized version, minimizes memory allocation and gpu uploading,
    favors inplace operations'''
    def __init__(self, gamma_neg=1, gamma_pos=1, eps=1e-8, reduce='sum'):
        super().__init__()
        self.gamma_neg = gamma_neg
        self.gamma_pos = gamma_pos
        self.eps = eps
        if reduce == 'mean':
            self.op = torch.mean
        elif reduce == 'sum':
            self.op = torch.sum
        elif reduce == 'none':
            self.op = utils.pass_
        else:
            raise NotImplementedError
        # prevent memory allocation and gpu uploading every iteration, and encourages inplace operations
        self.targets = self.anti_targets = self.xs_pos = self.xs_neg = self.asymmetric_w = self.loss = None

    def forward(self, x, y):
        """"
        Parameters
        ----------
        x: input logits
        y: targets (multi-label binarized vector)
        """

        self.targets = y
        self.anti_targets = 1 - y

        # Calculating Probabilities
        self.xs_pos = torch.sigmoid(x)
        self.xs_neg = 1.0 - self.xs_pos

        # Basic CE calculation
        self.loss = self.targets * torch.log(self.xs_pos.clamp(min=self.eps))
        self.loss.add_(self.anti_targets * torch.log(self.xs_neg.clamp(min=self.eps)))

        # Asymmetric Focusing
        if self.gamma_neg > 0 or self.gamma_pos > 0:
            self.xs_pos = self.xs_pos * self.targets
            self.xs_neg = self.xs_neg * self.anti_targets
            self.asymmetric_w = torch.pow(1 - self.xs_pos - self.xs_neg,
                                          self.gamma_pos * self.targets + self.gamma_neg * self.anti_targets)
            self.loss *= self.asymmetric_w
            # scale by number of pos, negative classes
        self.pos_loss = torch.div((self.targets * self.loss).sum(axis=1), (self.targets.sum(axis=1)+self.eps))
        self.neg_loss = torch.div((self.anti_targets * self.loss).sum(axis=1), (self.anti_targets.sum(axis=1)+self.eps))
        self.loss = self.pos_loss + self.neg_loss

        # return -self.loss.sum()
        return self.op(-self.loss)


class FocalLossScaled(nn.Module):
    def __init__(self, gamma_neg=4, gamma_pos=1, eps=1e-8, reduce='sum'):
        super().__init__()
        self.gamma_neg = gamma_neg
        self.gamma_pos = gamma_pos
        self.eps = eps
        if reduce == 'mean':
            self.op = torch.mean
        elif reduce == 'sum':
            self.op = torch.sum
        elif reduce == 'none':
            self.op = utils.pass_
        else:
            raise NotImplementedError
        # prevent memory allocation and gpu uploading every iteration, and encourages inplace operations
        self.targets = self.anti_targets = self.xs_pos = self.xs_neg = self.asymmetric_w = self.loss = None

    def forward(self, x, y):
        """"
        Parameters
        ----------
        x: input logits
        y: targets (multi-label binarized vector)
        """

        self.targets = y
        self.anti_targets = 1 - y

        # Calculating Probabilities
        self.xs_pos = torch.sigmoid(x)
        self.xs_neg = 1.0 - self.xs_pos


        # Basic CE calculation
        self.loss = self.targets * torch.log(self.xs_pos.clamp(min=self.eps))
        self.loss.add_(self.anti_targets * torch.log(self.xs_neg.clamp(min=self.eps)))

        # Asymmetric Focusing
        if self.gamma_neg > 0 or self.gamma_pos > 0:
            self.xs_pos = self.xs_pos * self.targets
            self.xs_neg = self.xs_neg * self.anti_targets
            self.asymmetric_w = torch.pow(1 - self.xs_pos - self.xs_neg,
                                          self.gamma_pos * self.targets + self.gamma_neg * self.anti_targets)
            self.loss *= self.asymmetric_w
            # scale by number of pos, negative classes
        self.pos_loss = torch.div((self.targets * self.loss).sum(axis=1), (self.targets.sum(axis=1)+self.eps))
        self.neg_loss = torch.div((self.anti_targets * self.loss).sum(axis=1), (self.anti_targets.sum(axis=1)+self.eps))
        self.loss = self.pos_loss + self.neg_loss

        # return -self.loss.sum()
        return self.op(-self.loss[~self.loss.isnan()])


class BCEProbClipScaled(nn.Module):
    def __init__(self, gamma_neg=1, gamma_pos=1, clip=0.05, eps=1e-8, reduce='sum'):
        super().__init__()
        self.gamma_neg = gamma_neg
        self.gamma_pos = gamma_pos
        self.clip = clip
        self.eps = eps
        if reduce == 'mean':
            self.op = torch.mean
        elif reduce == 'sum':
            self.op = torch.sum
        elif reduce == 'none':
            self.op = utils.pass_
        else:
            raise NotImplementedError
        # prevent memory allocation and gpu uploading every iteration, and encourages inplace operations
        self.targets = self.anti_targets = self.xs_pos = self.xs_neg = self.asymmetric_w = self.loss = None

    def forward(self, x, y):
        """"
        Parameters
        ----------
        x: input logits
        y: targets (multi-label binarized vector)
        """

        self.targets = y
        self.anti_targets = 1 - y

        # Calculating Probabilities
        self.xs_pos = torch.sigmoid(x)
        self.xs_neg = 1.0 - self.xs_pos

        # Asymmetric Clipping
        self.xs_neg.add_(self.clip).clamp_(max=1)

        # Basic CE calculation
        self.loss = self.targets * torch.log(self.xs_pos.clamp(min=self.eps))
        self.loss.add_(self.anti_targets * torch.log(self.xs_neg.clamp(min=self.eps)))

        # Asymmetric Focusing
        if self.gamma_neg > 0 or self.gamma_pos > 0:
            self.xs_pos = self.xs_pos * self.targets
            self.xs_neg = self.xs_neg * self.anti_targets
            self.asymmetric_w = torch.pow(1 - self.xs_pos - self.xs_neg,
                                          self.gamma_pos * self.targets + self.gamma_neg * self.anti_targets)
            self.loss *= self.asymmetric_w
            # scale by number of pos, negative classes
        self.pos_loss = torch.div((self.targets * self.loss).sum(axis=1), (self.targets.sum(axis=1)+self.eps))
        self.neg_loss = torch.div((self.anti_targets * self.loss).sum(axis=1), (self.anti_targets.sum(axis=1)+self.eps))
        self.loss = self.pos_loss + self.neg_loss

        # return -self.loss.sum()
        return self.op(-self.loss)


# from https://github.com/Alibaba-MIIL/ASL/blob/main/src/loss_functions/losses.py
# optimized version
class AsymmetricLoss(nn.Module):
    ''' Notice - optimized version, minimizes memory allocation and gpu uploading,
    favors inplace operations'''
    # standard gamma is 4-, 1+
    def __init__(self, gamma_neg=4, gamma_pos=1, clip=0.05, eps=1e-8, reduce='sum'):
        super().__init__()

        self.gamma_neg = gamma_neg
        self.gamma_pos = gamma_pos
        self.clip = clip
        self.eps = eps
        if reduce == 'mean':
            self.op = torch.mean
        elif reduce == 'sum':
            self.op = torch.sum
        elif reduce == 'none':
            self.op = utils.pass_
        else:
            raise NotImplementedError
        # prevent memory allocation and gpu uploading every iteration, and encourages inplace operations
        self.targets = self.anti_targets = self.xs_pos = self.xs_neg = self.asymmetric_w = self.loss = None

    def forward(self, x, y):
        """"
        Parameters
        ----------
        x: input logits
        y: targets (multi-label binarized vector)
        """

        self.targets = y
        self.anti_targets = 1 - y

        # Calculating Probabilities
        self.xs_pos = torch.sigmoid(x)
        self.xs_neg = 1.0 - self.xs_pos

        # Asymmetric Clipping
        self.xs_neg.add_(self.clip).clamp_(max=1)

        # Basic CE calculation
        self.loss = self.targets * torch.log(self.xs_pos.clamp(min=self.eps))
        self.loss.add_(self.anti_targets * torch.log(self.xs_neg.clamp(min=self.eps)))

        # Asymmetric Focusing
        if self.gamma_neg > 0 or self.gamma_pos > 0:
            self.xs_pos = self.xs_pos * self.targets
            self.xs_neg = self.xs_neg * self.anti_targets
            self.asymmetric_w = torch.pow(1 - self.xs_pos - self.xs_neg, self.gamma_pos * self.targets + self.gamma_neg * self.anti_targets)
            self.loss *= self.asymmetric_w

        # return -self.loss.sum()
<<<<<<< HEAD
        # return self.op(-self.loss)
=======
>>>>>>> 385c9efb
        return self.op(-self.loss[~self.loss.isnan()])


# from https://github.com/Alibaba-MIIL/ASL/blob/main/src/loss_functions/losses.py
class AsymmetricLossScaled(nn.Module):
    ''' Notice - optimized version, minimizes memory allocation and gpu uploading,
    favors inplace operations'''
# standard is gamma-=4, gamma+=1, clip=0.05. gamma > 0 turns on scaling by predicted prob
    def __init__(self, gamma_neg=4, gamma_pos=1, clip=0.05, eps=1e-8, reduce='sum'):
        super().__init__()
        self.gamma_neg = gamma_neg
        self.gamma_pos = gamma_pos
        self.clip = clip
        self.eps = eps
        if reduce == 'mean':
            self.op = torch.mean
        elif reduce == 'sum':
            self.op = torch.sum
        elif reduce == 'none':
            self.op = utils.pass_
        else:
            raise NotImplementedError
        # prevent memory allocation and gpu uploading every iteration, and encourages inplace operations
        self.targets = self.anti_targets = self.xs_pos = self.xs_neg = self.asymmetric_w = self.loss = None

    def forward(self, x, y):
        """"
        Parameters
        ----------
        x: input logits
        y: targets (multi-label binarized vector)
        """

        self.targets = y
        self.anti_targets = 1 - y

        # Calculating Probabilities
        self.xs_pos = torch.sigmoid(x)
        self.xs_neg = 1.0 - self.xs_pos

        # Asymmetric Clipping
        self.xs_neg.add_(self.clip).clamp_(max=1)

        # Basic CE calculation
        self.loss = self.targets * torch.log(self.xs_pos.clamp(min=self.eps))
        self.loss.add_(self.anti_targets * torch.log(self.xs_neg.clamp(min=self.eps)))

        # Asymmetric Focusing
        if self.gamma_neg > 0 or self.gamma_pos > 0:
            self.xs_pos = self.xs_pos * self.targets
            self.xs_neg = self.xs_neg * self.anti_targets
            self.asymmetric_w = torch.pow(1 - self.xs_pos - self.xs_neg,
                                          self.gamma_pos * self.targets + self.gamma_neg * self.anti_targets)
            self.loss *= self.asymmetric_w
            # scale by number of pos, negative classes
        self.pos_loss = torch.div((self.targets * self.loss).sum(axis=1), (self.targets.sum(axis=1)+self.eps))
        self.neg_loss = torch.div((self.anti_targets * self.loss).sum(axis=1), (self.anti_targets.sum(axis=1)+self.eps))
        self.loss = self.pos_loss + self.neg_loss

        # return -self.loss.sum()
<<<<<<< HEAD
        # return self.op(-self.loss)
        return self.op(-self.loss[~self.loss.isnan()])

=======
        return self.op(-self.loss[~self.loss.isnan()])
>>>>>>> 385c9efb


# ---------- Types ---------- #

# valid losses
class Loss(utils.FuncEnum, metaclass=utils.MetaEnum):

    CE                 = partial(nn.CrossEntropyLoss)
    WEIGHTED_CE        = partial(CEWeighted)
    CPO                = partial(CrossEntropyPresenceOnly)    # NOT tried
    BCE                = partial(BCE) # NOT tried
    WEIGHTED_BCE       = partial(BCEWeighted)
    SCALED_BCE         = partial(BCEScaled)  # NOT tried
    PROBSCALED_BCE     = partial(BCEProbScaled)  # NOT tried
    SCALED_FOCAL       = partial(FocalLossScaled)  # NOT tried
    PROBCLIPSCALED_BCE = partial(BCEProbClipScaled)  # NOT tried
    ASL                =  partial(AsymmetricLoss)  # NOT tried
    SCALED_ASL         = partial(AsymmetricLossScaled)  # NOT tried<|MERGE_RESOLUTION|>--- conflicted
+++ resolved
@@ -387,10 +387,6 @@
             self.loss *= self.asymmetric_w
 
         # return -self.loss.sum()
-<<<<<<< HEAD
-        # return self.op(-self.loss)
-=======
->>>>>>> 385c9efb
         return self.op(-self.loss[~self.loss.isnan()])
 
 
@@ -451,13 +447,7 @@
         self.loss = self.pos_loss + self.neg_loss
 
         # return -self.loss.sum()
-<<<<<<< HEAD
-        # return self.op(-self.loss)
         return self.op(-self.loss[~self.loss.isnan()])
-
-=======
-        return self.op(-self.loss[~self.loss.isnan()])
->>>>>>> 385c9efb
 
 
 # ---------- Types ---------- #
