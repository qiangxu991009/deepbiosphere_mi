--- conflicted
+++ resolved
@@ -447,17 +447,9 @@
         self.loss = self.pos_loss + self.neg_loss
 
         # return -self.loss.sum()
-<<<<<<< HEAD
         return self.op(-self.loss[~self.loss.isnan()])
-    
-    
-    
-=======
-        return self.op(-self.loss)
-
-
-
->>>>>>> 18aef519
+
+
 # ---------- Types ---------- #
 
 # valid losses
