--- conflicted
+++ resolved
@@ -217,37 +217,37 @@
         cfg.model = model_mapping[cfg.model]
     else:
         cfg.model = mods[cfg.model].name
-    
+
     loss_mapping = {'BCEScaled' : 'SCALED_BCE'}
     if cfg.loss in loss_mapping.keys():
         cfg.loss = loss_mapping[cfg.loss]
     else:
         cfg.loss = losses[cfg.loss].name
-        
+
     aug_mapping = {None : 'NONE',
                   'none' : 'NONE'}
     if cfg.augment in aug_mapping.keys():
         cfg.augment = aug_mapping[cfg.augment]
     else:
         cfg.augment = dataset.Augmentation[cfg.augment].name
-         
+
     datset_mapping = {'multi_species' : 'MULTI_SPECIES',
-                   'single_species' : 'SINGLE_SPECIES', 
+                   'single_species' : 'SINGLE_SPECIES',
                    'single_label' : 'SINGLE_LABEL'}
     if cfg.dataset_type in datset_mapping.keys():
         cfg.dataset_type = datset_mapping[cfg.dataset_type]
     else:
         cfg.dataset_type = datset_mapping.DatasetType[cfg.dataset_type].name
-    
-    dat_mapping = {'bioclim' : 'BIOCLIM', 
-                    'naip' : 'NAIP', 
+
+    dat_mapping = {'bioclim' : 'BIOCLIM',
+                    'naip' : 'NAIP',
                     'joint_naip_bioclim': 'JOINT_NAIP_BIOCLIM'
                      }
     if cfg.datatype in dat_mapping.keys():
         cfg.datatype = dat_mapping[cfg.datatype]
     else:
         cfg.datatype = dataset.DataType[cfg.datatype].name
-        
+
     if cfg.pretrain in aug_mapping.keys():
         cfg.pretrain = aug_mapping[cfg.pretrain]
     else:
@@ -418,10 +418,6 @@
     mask = [True if sp in shared_species else False for sp in y_true_single]
     y_true_single = y_true_single[mask]
     y_pred_single =y_pred_single[mask,:]
-<<<<<<< HEAD
-    
-=======
->>>>>>> 6d704b0b
     return y_pred_multi, y_pred_single, y_true_multi, y_true_single
 
 
