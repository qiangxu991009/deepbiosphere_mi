--- conflicted
+++ resolved
@@ -253,11 +253,7 @@
 # type for loss calculation for BCE flavor losses
 def calculate_loss(out, targ, loss, losstype):
     # checking loss type b/c BCE wants floats
-<<<<<<< HEAD
-    if losses[losstype] in [losses.BCE, losses.WEIGHTED_BCE]:
-=======
     if losses[losstype] in [losses.BCE, losses.WEIGHTED_BCE, losses.WEIGHTED_CE]:
->>>>>>> 9b7222ca
         return loss(out, targ.float())
     else:
         return loss(out, targ)
@@ -371,7 +367,7 @@
     # for single species, filter out rows from non-shared species, preserving the index
     mask = [True if sp in shared_species else False for sp in y_true_single]
     y_true_single = y_true_single[mask]
-    y_pred_single =y_pred_single[mask,:]    
+    y_pred_single =y_pred_single[mask,:]
 
 
 def test_one_epoch(model, test_loader, test_dset, loss, shared_species, args, device, epoch, test_steps, tbwriter=None):
@@ -382,11 +378,11 @@
     y_pred = torch.cat(y_pred, dim=0)
     y_pred = logit_to_proba(y_pred.cpu(), args.loss)
     # filter to only shared species
-    y_pred_multi, y_pred_single, y_true_multi, y_true_single = filter_shared_species(y_pred, test_dset.all_specs_multi.numpy(), test_dset.specs.numpy(), shared_species) 
+    y_pred_multi, y_pred_single, y_true_multi, y_true_single = filter_shared_species(y_pred, test_dset.all_specs_multi.numpy(), test_dset.specs.numpy(), shared_species)
 
 
     y_obs = y_pred_multi.copy() >= args.threshold
-    
+
     # ranking metrics
     lrap = label_ranking_average_precision_score(y_true_multi, y_pred_multi)
     top10, _ = utils.obs_topK(y_true_single, y_pred_single, 10)
