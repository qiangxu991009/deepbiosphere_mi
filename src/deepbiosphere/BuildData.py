--- conflicted
+++ resolved
@@ -38,14 +38,6 @@
 reproducibility.
 '''
 
-<<<<<<< HEAD
-#------------ Types for typing hints ------------#
-# List = typing.List
-# Lock = ???
-
-
-=======
->>>>>>> b70cb8f3
 # conversion factor for latitude (longitude can change)
 # https://stackoverflow.com/questions/5217348/how-do-i-convert-kilometres-to-degrees-in-geodjango-geos
 DEG_2_KM = 0.008 # degrees to kilometers, 1 km aprox for latitude only
@@ -62,10 +54,6 @@
 
 
 def get_bioclim_rasters(normalize='normalize', base_dir=paths.RASTERS, ras_paths=None, crs=naip.NAIP_CRS, out_range=(-1,1), state='ca'):
-<<<<<<< HEAD
-
-=======
->>>>>>> b70cb8f3
     # TODO: only works for us, gadm at the moment..
     shpfile = get_state_outline(state)
     # first, get raster files
@@ -90,10 +78,6 @@
         masked = np.ma.masked_array(cropped, mask=(cropped==cropped.min()))
         transfs.append(transf)
         # depending on the chosen normalization strategy, normalize data
-<<<<<<< HEAD
-
-=======
->>>>>>> b70cb8f3
         if normalize == 'normalize':
             # z = (x- mean)/std
             masked = (masked - masked.mean()) / np.std(masked)
