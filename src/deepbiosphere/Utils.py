import os
import glob
import json
import torch
import math
import numpy as np
import enum
from tqdm import tqdm
import sklearn.metrics as mets
from types import SimpleNamespace
import matplotlib.pyplot as plt
from tensorboard.backend.event_processing import event_accumulator

## ---------- MAGIC NUMBERS ---------- ##

# TODO: move all magic numbers to this

# Standard image size
# to use during training
IMG_SIZE = 256
# number of channels in
# NAIP imagery: RGB-Infrared
NAIP_CHANS = 4
IMAGENET_CHANS = 3

## ---------- Paths to important directories ---------- ##

<<<<<<< HEAD
=======

>>>>>>> 7eb22739
paths = SimpleNamespace(
    OCCS = '/your/path/here/',
    SHPFILES = '/your/path/here/',
    MODELS = '/your/path/here/',
    IMAGES = '/your/path/here/',
    RASTERS = '/your/path/here/',
    BASELINES = '/your/path/here/',
    RESULTS = '/your/path/here/',
    MISC = '/your/path/here/',
    DOCS = '/your/path/here/',
    SCRATCH = '/your/path/here/',
    RUNS = '/your/path/here/',
    BLOB_ROOT = 'https://naipblobs.blob.core.windows.net/')
<<<<<<< HEAD
=======

## ---------- Base class for function type checking enum ---------- ##

# hacky enum class to enable 
# enums to call functions.
# only dot operator and bracket
# operator work. Parens operator will fail
class FuncEnum(enum.Enum):
    # can't pass kwargs
    def __call__(self, *args):
        return self.value(*args)
    
# overrides uniterpretable error 
# messages for missing dot or 
# bracket operators
class MetaEnum(enum.EnumMeta):
    def __getitem__(cls, name):
        # keying in with partial function type ie Enum.Type1
        if name in cls._member_map_.values():
            return name
        # keying in with function name
        elif name in cls._member_map_.keys(): 
            return cls._member_map_[name] 
        else:
            raise ValueError("%r is not a valid %s" % (name, cls.__qualname__))
    def __getattr__(cls, name):
        if enum._is_dunder(name):
            raise AttributeError(name)
        if name in cls._member_map_.keys():
            return cls._member_map_[name]
        else:
            raise ValueError("%r is not a valid %s" % (name, cls.__qualname__))
    def valid(self):
        return self._member_names_
 
    
>>>>>>> 7eb22739
## ---------- File loading ---------- ##

def setup_pretrained_dirs():
    if not os.path.exists(f"{paths.MODELS}/pretrained/"):
        os.makedirs(f"{paths.MODELS}/pretrained/")
    return f"{paths.MODELS}/pretrained/"

## ---------- Tensorboard helper methods ---------- ##

def get_tfevent(cfg):
    # get all the possible tfEvent files
    files = glob.glob(f'{paths.RUNS}/*{cfg.exp_id}*')
    # figure out which tfEvent corresponds to the model
    # grab a random checkpoint for model
    model = f"{paths.MODELS}{cfg.model}_{cfg.loss}/{cfg.exp_id}_lr{str(cfg.lr).split('.')[-1]}_e10.tar"
    model_time = os.path.getmtime(model)
    # get tfEvent file with closest timestamp to model checkpoint
    filetimes = {file : abs(os.path.getmtime(file)-model_time) for file in files}
    filetimes =sorted(filetimes.items(), key=lambda x: x[1])
    return filetimes[0]

def extract_test_accs(cfg, n_test_obs):
    # get all the possible tfEvent files
    file, filetime = get_tfevent(cfg)
    # open up the tfEvent file
    ea = event_accumulator.EventAccumulator(file, size_guidance={ 
        event_accumulator.SCALARS: 0,})
    ea.Reload()
    tags = ea.Tags()['scalars']
    # extract accuracies (easy)
    tags = {met.split('test/')[-1] : [k.value for k in ea.Scalars(met)] for met in tags if 'loss' not in met}
    
    # extract losses (less easy)
    losses = [t for t in ea.Tags()['scalars'] if ('loss' in t) and ('test/' in t)]
    for lname in losses:
        loss = ea.Scalars(lname)
        # some models don't use all the losses
        # so throw out the ones that don't
        # only really relevant for the inception baseline
        if loss[0] == 0.0:
            continue
        batchsize = loss[1].step
        assert batchsize == cfg.batchsize, 'config and tfEvent dont match up!'
        nbatches = math.ceil(n_test_obs/batchsize)
        nepochs = len(loss)// nbatches
        suloss = [] 
        # collate the loss (summed per-epoch)
        for i in range(0, len(loss), nbatches):
            cur_loss = [loss[j].value for j in range(i, i+nbatches)]
            suloss.append(sum(cur_loss))
        tags[lname.split('test/')[-1]] = suloss
    return tags
    
def extract_train_time(cfg, n_obs, epoch):
    # get all the possible tfEvent files
    file, filetime = get_tfevent(cfg)
    # open up the tfEvent file
    ea = event_accumulator.EventAccumulator(file, size_guidance={ 
        event_accumulator.SCALARS: 0,})
    ea.Reload()
    # get the overall loss scalar (guaranteed all models have)
    loss = ea.Scalars('train/tot_loss')
    batchsize = loss[1].step
    nbatches = math.ceil(n_obs/batchsize)
    nepochs = len(loss)// nbatches
    # get the difference in seconds of last batch of training
    # for current epoch from start of training
    return loss[(nbatches*(epoch+1))-1].wall_time - loss[0].wall_time
    
def get_mean_epoch(tags):
    epochs = []
    # set up dict for each possible epoch to store what metrics are maxed when
    mets = tags.keys()
    # remove micro + weighted binary acc entries (uncessary)
    # also remove mAP (same as PRC_AUC!) 
    # and extra losses (only keeping total loss)
    mets = [met for met in mets if  ('weighted' not in met) and ('micro' not in met) and ('loss' not in met) and ('mAP' != met) and ('top' not in met)]
    # add back just in total loss and one topK accuracy
    mets.append('tot_loss')
    mets.append('top30_accuracy')
    print(f" using these metrics: {mets}")
    for met in mets:
        curr = tags[met]
        # pair epochs and accuracy
        paired = zip(range(len(curr)), curr)
        # sort pairs by max accuracy
        spaired = sorted(paired, key=lambda x: x[1])
        # if it's a loss, want the minimizer
        # else want the maximizer for accuracies        
        epoch, val = spaired[0] if 'loss' in met else spaired[-1]
        epochs.append(epoch)
    # return average best epoch
    return int(np.mean(epochs))


## ---------- Data manipulation ---------- ##

# empty function call
def pass_(input):
    return input

# https://stackoverflow.com/questions/2659900/slicing-a-list-into-n-nearly-equal-length-partitions
def partition(lst, n):
    division = len(lst) / n
    return [lst[round(division * i):round(division * (i + 1))] for i in range(n)]

# https://stackoverflow.com/questions/312443/how-do-you-split-a-list-into-evenly-sized-chunks
def chunks(lst, n):
    """Yield successive n-sized chunks from lst."""
    for i in range(0, len(lst), n):
        yield lst[i:i + n]

def dict_key_2_index(df, key):
    return {
        k:v for k, v in
        zip(df[key].unique(), np.arange(len(df[key].unique())))
    }

# more clear version of uniform scaling
# https://stackoverflow.com/questions/5294955/how-to-scale-down-a-range-of-numbers-with-a-known-min-and-max-value
def scale(x, min_=None, max_=None, out_range=(-1,1)):

    if min_ == None and max_ == None:
        min_, max_ = np.min(x), np.max(x)
    return ((out_range[1]-out_range[0])*(x-min_))/(max_-min_)+out_range[0]


## ---------- Accuracy metrics ---------- ##

# calculates intersection of two tensors
# assumed y_t is already in pres/abs form
def pres_intersect(ob_t, y_t):
    # only where both have the same species keep
    sum_ = ob_t + y_t
    int_ = sum_ > 1
    return torch.sum(int_, dim=1)

# calculates union of two tensors
def pres_union(ob_t, y_t):
    sum_ = ob_t + y_t
    sum_ = sum_ > 0
    return torch.sum(sum_, dim=1)

def precision_per_obs(ob_t: torch.tensor, y_t: torch.tensor, threshold=.5):
    ob_t = torch.as_tensor(ob_t)
    y_t = torch.as_tensor(y_t)
    # threshold
    ob_t = (ob_t >= threshold).float()
    # get intersection
    top = pres_intersect(ob_t, y_t).float()
    # get # predicted species
    bottom = torch.sum(ob_t, dim=1)
    # divide!
    ans = torch.div(top, bottom)
    # if nan (divide by 0) just set to 0.0
    ans[ans != ans] = 0
    return ans

def recall_per_obs(ob_t, y_t, threshold=.5):
    ob_t = torch.as_tensor(ob_t)
    y_t = torch.as_tensor(y_t)
    # threshold
    ob_t = (ob_t >= threshold).float()
    # get intersection
    top = pres_intersect(ob_t, y_t).float()
    # get # observed species
    bottom = torch.sum(y_t, dim=1)
    ans = torch.div(top, bottom)
    # if nan (divide by 0) just set to 0.0
    # this relies on the assumption that all nans are 0-division
    ans[ans != ans] = 0
    return ans

def accuracy_per_obs(ob_t, y_t, threshold=.5):
    ob_t = torch.as_tensor(ob_t)
    y_t = torch.as_tensor(y_t)
    # threshold
    ob_t = (ob_t >= threshold).float()
    # intersection
    top = pres_intersect(ob_t, y_t).float()
    # union
    bottom = pres_union(ob_t, y_t)
    ans = torch.div(top, bottom)
    # if nan (divide by 0) just set to 0.0
    # this relies on the assumption that all nans are 0-division
    ans[ans != ans] = 0
    return ans

def f1_per_obs(ob_t, y_t, threshold=.5):
    pre = precision_per_obs(ob_t, y_t, threshold)
    rec = recall_per_obs(ob_t, y_t, threshold)
    ans =  2*(pre*rec)/(pre+rec)
    # if denom=0, F1 is 0
    ans[ans != ans] = 0.0
    return ans
    
def zero_one_accuracy(y_true, y_preds, threshold=0.5):
    assert y_preds.min() >= 0.0 and(y_preds.max() <= 1.0), 'predictions must be converted to probabilities!'
    y_obs = y_preds >= threshold
    n_correct = sum([y_obs[i,label] for (i,label) in enumerate(y_true)])
    return n_correct / len(y_true)

    
def obs_topK(ytrue, yobs, K):
    # ytrue should be spec_id, not all_specs_id
    yobs = torch.as_tensor(yobs)
    ytrue = torch.as_tensor(ytrue)
    # TODO: check ytrue sum is 1 across obs
    # convert to probabilities if not done already
    assert yobs.min() >= 0.0 and(yobs.max() <= 1.0), 'predictions must be converted to probabilities!'
    # convert
    tk = torch.topk(yobs, K)
    # compare indices and will be 1 for every row where
    # yob is in topK, 0 else. Summing across all dimensions
    # gives you final sum (since only 1 obs per row)
    perob = (tk[1]== ytrue.unsqueeze(1).repeat(1,K)).sum().item()
    # don't forget to average
    return (perob / len(ytrue)), (tk[1]== ytrue.unsqueeze(1).repeat(1,K))

def species_topK(ytrue, yobs, K):
    assert yobs.shape[1] > 1, "predictions are not multilabel!"
    nspecs = yobs.shape[1]
    yobs = torch.as_tensor(yobs)
    ytrue = torch.as_tensor(ytrue)
    # convert to probabilities if not done already
    if (yobs.min() <= 0.0) or (yobs.max() >= 1.0):
        yobs = torch.sigmoid(yobs)
    # convert
    tk = torch.topk(yobs, K)
    # get all unique species label and their indices
    unq = torch.unique(ytrue, sorted=False, return_inverse=True)
    # make a dict to store the results for each species
    specs = {v.item():[] for v in unq[0]}
    # go through each row and assign it to the corresponding
    # species using the reverse_index item from torch.unique
    for val, row in zip(unq[1], tk[1]):
        specs[unq[0][val.item()].item()].append(row)
    sas = []
    # add every species so csv writing works
    for i in range(nspecs):
        # ignore not present species
        spec = specs.get(i)
        if spec is None:
            sas.append(np.nan)
            continue
        nspecs += 1
        # spoof ytrue for this species
        yt = torch.full((len(spec),K), i)
        # and calculate 'per-obs' accuracy
        sas.append((torch.stack(spec)== yt).sum().item()/len(spec))
    sas = np.array(sas)
    gsas = sas[~np.isnan(sas)]
    sas = np.array(sas)
    gsas = sas[~np.isnan(sas)]
    return (sum(gsas) / len(gsas)), sas


def mean_calibrated_roc_auc_prc_auc(y_true, y_obs, npoints=50):
    assert y_true.shape == y_obs.shape
    assert y_true.shape[1] > 1
    assert y_obs.shape[1] > 1
    roc_auc, prc_auc = [],[]
    for i in range(y_obs.shape[1]):
        ra,pa = calibrated_roc_auc_prc_auc(y_true[:,i], y_obs[:,i])
        roc_auc.append(ra)
        prc_auc.append(pa)
    return roc_auc, prc_auc

# precision: tp / (tp + fp)
# recall, TPR: tp / (tp + fn)
# FPR = FP/(FP+TN)
def calibrated_roc_auc_prc_auc(y_true, y_obs, npoints=50):
    cutoffs = np.linspace(0.0, 1.0, npoints)
    tpr, fpr, pre = [],[],[]
    # ignore when there is no actual present case of this species
    if y_true.sum() == 0:
        return (np.nan, np.nan)
    for i in cutoffs:
        pred = (y_obs >= i).astype(np.short)
        tn, fp, fn, tp = mets.confusion_matrix(y_true, pred).ravel()
        if (tp + fn) > 0:
            tpr.append(tp / (tp + fn))
        else:
            tpr.append(0)
        if (fp+tn) > 0:
            fpr.append(fp/(fp+tn))
        else:
            fpr.append(0)
        if (tp + fp) > 0:
            pre.append(tp / (tp + fp))
        else:
            pre.append(0)
    # precision-recall x=recall, y=precision
    # roc: x= fpr, y= tpr
    return (mets.auc(tpr, pre),  mets.auc(fpr, tpr))    
<|MERGE_RESOLUTION|>--- conflicted
+++ resolved
@@ -25,10 +25,6 @@
 
 ## ---------- Paths to important directories ---------- ##
 
-<<<<<<< HEAD
-=======
-
->>>>>>> 7eb22739
 paths = SimpleNamespace(
     OCCS = '/your/path/here/',
     SHPFILES = '/your/path/here/',
@@ -42,12 +38,10 @@
     SCRATCH = '/your/path/here/',
     RUNS = '/your/path/here/',
     BLOB_ROOT = 'https://naipblobs.blob.core.windows.net/')
-<<<<<<< HEAD
-=======
 
 ## ---------- Base class for function type checking enum ---------- ##
 
-# hacky enum class to enable 
+# hacky enum class to enable
 # enums to call functions.
 # only dot operator and bracket
 # operator work. Parens operator will fail
@@ -55,9 +49,9 @@
     # can't pass kwargs
     def __call__(self, *args):
         return self.value(*args)
-    
-# overrides uniterpretable error 
-# messages for missing dot or 
+
+# overrides uniterpretable error
+# messages for missing dot or
 # bracket operators
 class MetaEnum(enum.EnumMeta):
     def __getitem__(cls, name):
@@ -65,8 +59,8 @@
         if name in cls._member_map_.values():
             return name
         # keying in with function name
-        elif name in cls._member_map_.keys(): 
-            return cls._member_map_[name] 
+        elif name in cls._member_map_.keys():
+            return cls._member_map_[name]
         else:
             raise ValueError("%r is not a valid %s" % (name, cls.__qualname__))
     def __getattr__(cls, name):
@@ -78,9 +72,8 @@
             raise ValueError("%r is not a valid %s" % (name, cls.__qualname__))
     def valid(self):
         return self._member_names_
- 
-    
->>>>>>> 7eb22739
+
+
 ## ---------- File loading ---------- ##
 
 def setup_pretrained_dirs():
@@ -106,13 +99,13 @@
     # get all the possible tfEvent files
     file, filetime = get_tfevent(cfg)
     # open up the tfEvent file
-    ea = event_accumulator.EventAccumulator(file, size_guidance={ 
+    ea = event_accumulator.EventAccumulator(file, size_guidance={
         event_accumulator.SCALARS: 0,})
     ea.Reload()
     tags = ea.Tags()['scalars']
     # extract accuracies (easy)
     tags = {met.split('test/')[-1] : [k.value for k in ea.Scalars(met)] for met in tags if 'loss' not in met}
-    
+
     # extract losses (less easy)
     losses = [t for t in ea.Tags()['scalars'] if ('loss' in t) and ('test/' in t)]
     for lname in losses:
@@ -126,19 +119,19 @@
         assert batchsize == cfg.batchsize, 'config and tfEvent dont match up!'
         nbatches = math.ceil(n_test_obs/batchsize)
         nepochs = len(loss)// nbatches
-        suloss = [] 
+        suloss = []
         # collate the loss (summed per-epoch)
         for i in range(0, len(loss), nbatches):
             cur_loss = [loss[j].value for j in range(i, i+nbatches)]
             suloss.append(sum(cur_loss))
         tags[lname.split('test/')[-1]] = suloss
     return tags
-    
+
 def extract_train_time(cfg, n_obs, epoch):
     # get all the possible tfEvent files
     file, filetime = get_tfevent(cfg)
     # open up the tfEvent file
-    ea = event_accumulator.EventAccumulator(file, size_guidance={ 
+    ea = event_accumulator.EventAccumulator(file, size_guidance={
         event_accumulator.SCALARS: 0,})
     ea.Reload()
     # get the overall loss scalar (guaranteed all models have)
@@ -149,13 +142,13 @@
     # get the difference in seconds of last batch of training
     # for current epoch from start of training
     return loss[(nbatches*(epoch+1))-1].wall_time - loss[0].wall_time
-    
+
 def get_mean_epoch(tags):
     epochs = []
     # set up dict for each possible epoch to store what metrics are maxed when
     mets = tags.keys()
     # remove micro + weighted binary acc entries (uncessary)
-    # also remove mAP (same as PRC_AUC!) 
+    # also remove mAP (same as PRC_AUC!)
     # and extra losses (only keeping total loss)
     mets = [met for met in mets if  ('weighted' not in met) and ('micro' not in met) and ('loss' not in met) and ('mAP' != met) and ('top' not in met)]
     # add back just in total loss and one topK accuracy
@@ -169,7 +162,7 @@
         # sort pairs by max accuracy
         spaired = sorted(paired, key=lambda x: x[1])
         # if it's a loss, want the minimizer
-        # else want the maximizer for accuracies        
+        # else want the maximizer for accuracies
         epoch, val = spaired[0] if 'loss' in met else spaired[-1]
         epochs.append(epoch)
     # return average best epoch
@@ -276,14 +269,14 @@
     # if denom=0, F1 is 0
     ans[ans != ans] = 0.0
     return ans
-    
+
 def zero_one_accuracy(y_true, y_preds, threshold=0.5):
     assert y_preds.min() >= 0.0 and(y_preds.max() <= 1.0), 'predictions must be converted to probabilities!'
     y_obs = y_preds >= threshold
     n_correct = sum([y_obs[i,label] for (i,label) in enumerate(y_true)])
     return n_correct / len(y_true)
 
-    
+
 def obs_topK(ytrue, yobs, K):
     # ytrue should be spec_id, not all_specs_id
     yobs = torch.as_tensor(yobs)
@@ -375,4 +368,4 @@
             pre.append(0)
     # precision-recall x=recall, y=precision
     # roc: x= fpr, y= tpr
-    return (mets.auc(tpr, pre),  mets.auc(fpr, tpr))    
+    return (mets.auc(tpr, pre),  mets.auc(fpr, tpr))
