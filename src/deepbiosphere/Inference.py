# deepbiosphere packages
import deepbiosphere.Run as run
import deepbiosphere.Utils as utils
import deepbiosphere.Models as mods
from deepbiosphere.Utils import paths
import deepbiosphere.Dataset as dataset
import deepbiosphere.NAIP_Utils as naip
from deepbiosphere.Models import Model as mods
from deepbiosphere.Losses import Loss as losses

# ML + statistics packages
import torch
import argparse
import numpy as np
import pandas as pd
import sklearn.metrics as mets
from torch.utils.data import DataLoader

# miscellaneous packages
import os
import csv
import glob
import time
import json
import warnings
from tqdm import tqdm
from datetime import date
from os.path import exists


def load_baseline_preds(model, nobs, nspecs, sp2id, band='unif_train_test', dset_name='big_cali_2012'):
    files = glob.glob(f"{paths.BASELINES}{model}/predictions/{dset_name}/{band}/*csv")
    results = np.zeros((nobs, nspecs))
    for file in tqdm(files):
        pred = pd.read_csv(file)
        spec = file.split('/')[-1].split(f'_{model}_preds.csv')[0].replace('_', ' ')
        if model == 'maxent':            
            # fill in predictions to be in same order as CNN model
            results[:,sp2id[spec]] = pred.pres_pred
        elif model == 'rf':
            results[:,sp2id[spec]] = pred.presence
        else:
            # TODO: figure out biomod probs
            raise NotImplemented
    
    # for locations with NaNs, impute
    # a probability of 0 at those locations
    # (only really relevant for baseline models)
    # because some sklearn functions will
    # handle the Nan
    if np.isnan(results).sum() > 0:
        results = np.ma.MaskedArray(results, np.isnan(results))
        results = results.filled(fill_value=0.0)

    return results

def write_overall_metric(dict_, sc, scorename, thres, weight):
    dict_['value'] = sc
    dict_['metric'] = scorename
    dict_['weight'] = weight
    dict_['thres'] = thres
    return dict_

def write_topk_metric(dict_, single_ytrue, preds, K, topKmet, type_):
    dict_['metric'] = f"{type_}_top{K}"
    dict_['weight'] = np.nan
    dict_['value'] =  topKmet(single_ytrue, preds, K)[0]
    return dict_

def write_spec_metric(dict_, metric, thres, vals, id2sp):
    dict_['metric'] = metric
    dict_['thres'] = thres
    re = {id2sp[i] : vals[i] for i in range(len(vals))}
    dict_.update(re)
    return dict_

def write_obs_metrics(dict_, metric, vals, ids, writer):
    dict_['metric'] = metric
    for v, id_ in zip(vals, ids):
        dict_['value'] = v.item()
        dict_['ID'] = id_
        writer.writerow(dict_)
        
def add_mean_stdev(vals, df, row, col):
    means = vals.mean(axis=0)
    stds = vals.std(axis=0)
    df.at[row,col] = f"{round(means, 4)}±{round(stds,4)}"
    
def add_med_iqr(vals, df, row, col):
    med = np.median(vals, axis=0)
    q75, q25 = np.percentile(vals, [75 ,25], axis=0)
    df.at[row,col] = f"{round(med, 4)} [{round(q25,4)}-{round(q75, 4)}]" 
            

def evaluate_model(ytrue, single_ytrue, preds_multi, preds_single, sharedspecs, sp2id, ids, dset_name, band, model, loss, lr, epoch, exp_id, pretrained, batch_size, write_obs=False, thres=0.5, filename=None):
    tick = time.time()
    
    # make directory if it doesn't exist
    if not os.path.exists(f"{paths.RESULTS}accuracy_metrics/"):
        os.makedirs(f"{paths.RESULTS}accuracy_metrics/")

    # save unique identifier for file if necessary
    filename = "" if filename is None else filename
    fname = f"{paths.RESULTS}accuracy_metrics/{filename}_overall_metrics_results_band{band}.csv"
    fexists = os.path.isfile(fname)
    overallcsv = open(fname, 'a')
    nmets = 46 if write_obs else 42
    prog = tqdm(total=nmets, unit="metric", desc='Accuracy metrics')
    basics = {
        'value' : np.nan,
        'dset_name' : dset_name,
        'band' : band,
        'model' : model,
        'loss' : loss,
        'lr' : lr,
        'epoch' : epoch,
        'exp_id' : exp_id,
        'pretrained' : pretrained, 
        'batch_size' : batch_size,
        'metric' : np.nan,
        'weight' : np.nan,
        'thres' : thres,
        'date' : date.today(),
    }
    overallwriter = csv.DictWriter(overallcsv, delimiter=',', lineterminator='\n',fieldnames=basics.keys())
    if not fexists:
        overallwriter.writeheader()  # file doesn't exist yet, write a header

    ## working zone below
    id2sp = {v:k for k, v in sp2id.items()}
    yobs = preds_multi >= thres
    
    
    # run + write overall binary accuracy metrics
    scores = [mets.precision_score, mets.recall_score, mets.f1_score, 
              mets.jaccard_score]
    for score in scores:
        averages = ['macro', 'micro', 'weighted', 'samples']
        for avg in averages:
            sc = score(ytrue, yobs, average=avg, zero_division=0.0)
            overallwriter.writerow(write_overall_metric(basics, sc, score.__name__, thres, avg))
            prog.update(1)
    # label ranking average precision
    macc = mets.label_ranking_average_precision_score(ytrue, preds_multi)
    overallwriter.writerow(write_overall_metric(basics, macc, 'label_ranking_average_precision_score', np.nan, np.nan))
    prog.update(1)
    # also get overall species 0/1 accuracy
    acc = utils.zero_one_accuracy(single_ytrue, preds_single, thres)
    overallwriter.writerow(write_overall_metric(basics, acc, 'zero_one_accuracy', thres, np.nan))
    prog.update(1)
    # run + write topK metrics 
    for i in [1,5,30,100]:
        overallwriter.writerow(write_topk_metric(basics, single_ytrue, preds_single, i, utils.obs_topK, 'obs'))
        prog.update(1)
        overallwriter.writerow(write_topk_metric(basics, single_ytrue, preds_single, i, utils.species_topK, 'species'))
        prog.update(1)
        # now, write out per-species metrics
    fname = f"{paths.RESULTS}accuracy_metrics/{filename}_per_species_metrics_results_band{band}.csv"
    fexists = os.path.isfile(fname)
    csvfile = open (fname, 'a')
    dict_ = { k: np.nan for k,v in sp2id.items()}
    dict_.update(basics)
    # don't use these columns for species dict
    del dict_['weight'], dict_['value']
    writer = csv.DictWriter(csvfile, delimiter=',', lineterminator='\n',fieldnames=dict_.keys())
    if not fexists:
        writer.writeheader()  # file doesn't exist yet, write a header

    # run + write out roc-auc, prc-auc
    assert len(preds_multi.shape) == 2, 'too many dimensions in probabilty vector!'
    aucs, prcs = [], []
    for i in range(preds_multi.shape[1]):
        try:
            aucs.append(mets.roc_auc_score(ytrue[:,i], preds_multi[:,i]))
            prcs.append(mets.average_precision_score(ytrue[:,i], preds_multi[:,i]))
        except:
            aucs.append(np.nan)
            prcs.append(np.nan)
    # also write out average AUCs
    aucmean = np.ma.MaskedArray(aucs, np.isnan(aucs)).mean()
    overallwriter.writerow(write_overall_metric(basics, aucmean, 'ROC_AUC', np.nan, np.nan))
    prcmean = np.ma.MaskedArray(prcs, np.isnan(prcs)).mean()
    overallwriter.writerow(write_overall_metric(basics, prcmean, 'PRC_AUC', np.nan, np.nan))
    prog.update(2)
    # and calibrated AUCs
    cal_rocs, cal_prcs = utils.mean_calibrated_roc_auc_prc_auc(ytrue, preds_multi)
    cal_rocmean = np.ma.MaskedArray(cal_rocs, np.isnan(cal_rocs)).mean()
    overallwriter.writerow(write_overall_metric(basics, cal_rocmean, 'calibrated_ROC_AUC', np.nan, np.nan))
    cal_prcmean = np.ma.MaskedArray(cal_prcs, np.isnan(cal_prcs)).mean()
    overallwriter.writerow(write_overall_metric(basics, cal_prcmean, 'calibrated_PRC_AUC', np.nan, np.nan))
    prog.update(2)
    overallcsv.close()
    
    # get individual species for topK spec
    for i in [1,5,30,100]:
        _, specs = utils.species_topK(single_ytrue, preds_single, i)
        writer.writerow(write_spec_metric(dict_, f'species_top{i}', i, specs, id2sp))
        prog.update(1)
    
    precsp, recsp, f1sp, supsp = mets.precision_recall_fscore_support(ytrue, yobs, zero_division=0)
    writer.writerow(write_spec_metric(dict_, 'ROC_AUC', np.nan, aucs, id2sp))
    writer.writerow(write_spec_metric(dict_, 'PRC_AUC', np.nan, prcs, id2sp))
    writer.writerow(write_spec_metric(dict_, 'calibrated_ROC_AUC', np.nan, cal_rocs, id2sp))
    writer.writerow(write_spec_metric(dict_, 'calibrated_PRC_AUC', np.nan, cal_prcs, id2sp))
    writer.writerow(write_spec_metric(dict_, 'precision_score', thres, precsp, id2sp))
    writer.writerow(write_spec_metric(dict_, 'recall_score', thres, recsp, id2sp))
    writer.writerow(write_spec_metric(dict_, 'f1_score', thres, f1sp, id2sp))
    writer.writerow(write_spec_metric(dict_, 'support', thres, supsp, id2sp))
    prog.update(8)
    csvfile.close()
    if write_obs:
        # print('starting per-observation metrics')
        fname = f"{paths.RESULTS}accuracy_metrics/{filename}_per_observations_metrics_results_band{band}.csv"
        fexists = os.path.isfile(fname)
        csvfile = open (fname, 'a')
        del basics['weight']
        basics['value'] = np.nan
        basics['ID'] = np.nan
        basics['thres'] = thres
        writer = csv.DictWriter(csvfile, delimiter=',', lineterminator='\n',fieldnames=basics.keys())
        if not fexists:
            writer.writeheader()  # file doesn't exist yet, write a header
        # finally, per-observation metrics
        basics['metric'] = f"precision_score"
        val = utils.precision_per_obs(yobs, ytrue)
        write_obs_metrics(basics, 'precision_score', val, ids, writer)
        prog.update(1)
        val =  utils.recall_per_obs(yobs, ytrue)
        write_obs_metrics(basics, 'recall_score', val, ids, writer) 
        prog.update(1)
        val =  utils.accuracy_per_obs(yobs, ytrue)
        write_obs_metrics(basics, 'accuracy_perobs', val, ids, writer)
        prog.update(1)
        val =  utils.f1_per_obs(yobs, ytrue)
        write_obs_metrics(basics, 'f1_score', val, ids, writer)
        prog.update(1)

        csvfile.close()  
    prog.close()
    tock = time.time()
    return (tock - tick)/60

def run_baseline_inference(model, band='unif_train_test', dset_name='big_cali_2012', state='ca', year=2012, threshold=.5, fname=None, writeobs=True):

    test_dset = dataset.DeepbioDataset(dset_name, 'BIOCLIM', 'MULTI_SPECIES', state, year, band, 'test', 'NONE')
    train_dset = dataset.DeepbioDataset(dset_name, 'BIOCLIM', 'MULTI_SPECIES', state, year, band, 'train', 'NONE', prep_onehots=False)
    shared_species = list(set(test_dset.pres_specs) & set(train_dset.pres_specs))
    
    preds = load_baseline_preds(model, len(test_dset), test_dset.nspec, test_dset.metadata.spec_2_id, test_dset.band, test_dset.dataset_name)

    y_pred_multi, y_pred_single, y_true_multi, y_true_single = run.filter_shared_species(preds, test_dset.all_specs_multi.numpy(), test_dset.specs.numpy(), shared_species) 

<<<<<<< HEAD
    evaluate_model(y_true_multi, y_true_single, y_pred_multi, y_pred_single, shared_species, test_dset.metadata.spec_2_id, test_dset.ids, dset_name, band, model,  np.nan,  np.nan,  np.nan, model, np.nan, write_obs=writeobs, thres=threshold, filename=fname)


def run_inference(device, cfg, epoch, batchsize, nworkers=0, threshold=0.5, fname=None, writeobs=True):
    # Necessary to convert old model jsons to new typing
    if cfg.model not in mods.valid():
        mname = cfg.model
        lname = cfg.loss
        cfg = run.convert_config(cfg)
        test_dset = dataset.DeepbioDataset(cfg.dataset_name, cfg.datatype, cfg.dataset_type, cfg.state, cfg.year, cfg.band, 'test', cfg.augment)
        all_specs_multi, all_specs_single = test_dset.all_specs_multi.numpy(), test_dset.specs.numpy()
        train_dset = dataset.DeepbioDataset(cfg.dataset_name, cfg.datatype, cfg.dataset_type, cfg.state, cfg.year, cfg.band, 'train', cfg.augment, prep_onehots=False)
        model = run.load_model(device, cfg, epoch, logging=False, losstype=lname, modeltype=mname)
        
    else:
        test_dset = dataset.DeepbioDataset(cfg.dataset_name, cfg.datatype, cfg.dataset_type, cfg.state, cfg.year, cfg.band, 'test', cfg.augment)
        all_specs_multi, all_specs_single = test_dset.all_specs_multi.numpy(), test_dset.specs.numpy()
        train_dset = dataset.DeepbioDataset(cfg.dataset_name, cfg.datatype, cfg.dataset_type, cfg.state, cfg.year, cfg.band, 'train', cfg.augment, prep_onehots=False)
        model = run.load_model(device, cfg, epoch, logging=False)
=======
    evaluate_model(y_true_multi, y_true_single, y_pred_multi, y_pred_single, shared_species, test_dset.metadata.spec_2_id, test_dset.ids, dset_name, band, model,  np.nan,  np.nan,  np.nan, model, np.nan, np.nan, write_obs=writeobs, thres=threshold, filename=fname)


def run_inference(device, cfg, epoch, batchsize, nworkers=0, threshold=0.5, fname=None, writeobs=True):
    # load model
    test_dset = dataset.DeepbioDataset(cfg.dataset_name, cfg.datatype, cfg.dataset_type, cfg.state, cfg.year, cfg.band, 'test', cfg.augment)
    all_specs_multi, all_specs_single = test_dset.all_specs_multi.numpy(), test_dset.specs.numpy()
>>>>>>> 6d704b0b

    shared_species = list(set(test_dset.pres_specs) & set(train_dset.pres_specs))
    model = model.eval()
    loss = run.instantiate_loss(cfg, train_dset, device)
    test_loader = DataLoader(test_dset, batchsize, shuffle=False, pin_memory=False, num_workers=nworkers, collate_fn=run.collate, drop_last=False)
    # run inference
    y_pred, _ = run.test_model(model, test_loader, loss, cfg, device)
    # convert to probabilities
    y_pred = torch.cat(y_pred, dim=0)
    y_pred = run.logit_to_proba(y_pred.cpu(), cfg.loss)
    # filter to only shared species
    y_pred_multi, y_pred_single, y_true_multi, y_true_single = run.filter_shared_species(y_pred, all_specs_multi, all_specs_single, shared_species) 

    return evaluate_model(y_true_multi, y_true_single, y_pred_multi, y_pred_single, shared_species, test_dset.metadata.spec_2_id, 
                                    test_dset.ids, cfg.dataset_name, cfg.band, cfg.model, cfg.loss, cfg.lr, epoch, cfg.exp_id, 
<<<<<<< HEAD
                                    cfg.pretrain, filename=fname, write_obs=writeobs, thres=threshold)
=======
                                    cfg.pretrain, cfg.batchsize, filename=fname, write_obs=writeobs, thres=threshold)
>>>>>>> 6d704b0b


if __name__ == "__main__":
    args = argparse.ArgumentParser()
    # required ars
    args.add_argument('--band', type=str, help='Band which model to use for mapmaking was trained on', required=True)    
    args.add_argument('--model', type=str, help='what model to run inference on', required=True, choices=mods.valid() + ['rf', 'maxent'])
    # arguments for DL model
    args.add_argument('--exp_id', type=str, help='Experiment ID for model. Not necessary for baseline models')
    args.add_argument('--loss', type=str, help='Loss function used to train deep learnig model',  choices=losses.valid())
    args.add_argument('--epoch', type=int, help='what model epoch to evaluate deep learning model')
    args.add_argument('--batch_size', type=int, help='what size batch to use for making map inference', default=10)
    args.add_argument('--device', type=int, help="Which CUDA device to use. Set -1 for CPU", default=-1)
    args.add_argument('--processes', type=int, help="How many worker processes to use for mapmaking", default=1)
    # arguments for baselines
    args.add_argument('--state', type=str, help='What state predictions are being made int', default='ca')
    args.add_argument('--year', type=int, help='what year of NAIP data should be used', default=2012)
    args.add_argument('--dataset_name', type=str, help='what dataset was used to fit the model', default='big_cali_2012')
    # generic options
    args.add_argument('--filename', type=str, help='What to call results table')
    args.add_argument('--writeobs', action='store_true', help="Whether to also write per-obs acc. metris", default=True)
    args.add_argument('--threshold', type=float, help='what value to threshold for presence/absence predictions', default=0.5)

    args, _ = args.parse_known_args()
  
    if args.model in ['rf', 'maxent']:
        run_baseline_inference(args.model, args.band, args.dataset_name, args.state, args.year, args.threshold, args.filename, args.writeobs)
    else:
        cnn = {
            'exp_id': args.exp_id,
            'band' : args.band, 
            'loss': args.loss,
            'model': args.model
        }
        cfg = run.load_config(**cnn)
        device = f"cuda:{args.device}" if int(args.device) >= 0 else 'cpu'
        run_inference(device, cfg, args.epoch, args.batch_size, args.processes, args.threshold, args.filename, args.writeobs)<|MERGE_RESOLUTION|>--- conflicted
+++ resolved
@@ -34,7 +34,7 @@
     for file in tqdm(files):
         pred = pd.read_csv(file)
         spec = file.split('/')[-1].split(f'_{model}_preds.csv')[0].replace('_', ' ')
-        if model == 'maxent':            
+        if model == 'maxent':
             # fill in predictions to be in same order as CNN model
             results[:,sp2id[spec]] = pred.pres_pred
         elif model == 'rf':
@@ -42,7 +42,7 @@
         else:
             # TODO: figure out biomod probs
             raise NotImplemented
-    
+
     # for locations with NaNs, impute
     # a probability of 0 at those locations
     # (only really relevant for baseline models)
@@ -80,21 +80,21 @@
         dict_['value'] = v.item()
         dict_['ID'] = id_
         writer.writerow(dict_)
-        
+
 def add_mean_stdev(vals, df, row, col):
     means = vals.mean(axis=0)
     stds = vals.std(axis=0)
     df.at[row,col] = f"{round(means, 4)}±{round(stds,4)}"
-    
+
 def add_med_iqr(vals, df, row, col):
     med = np.median(vals, axis=0)
     q75, q25 = np.percentile(vals, [75 ,25], axis=0)
-    df.at[row,col] = f"{round(med, 4)} [{round(q25,4)}-{round(q75, 4)}]" 
-            
+    df.at[row,col] = f"{round(med, 4)} [{round(q25,4)}-{round(q75, 4)}]"
+
 
 def evaluate_model(ytrue, single_ytrue, preds_multi, preds_single, sharedspecs, sp2id, ids, dset_name, band, model, loss, lr, epoch, exp_id, pretrained, batch_size, write_obs=False, thres=0.5, filename=None):
     tick = time.time()
-    
+
     # make directory if it doesn't exist
     if not os.path.exists(f"{paths.RESULTS}accuracy_metrics/"):
         os.makedirs(f"{paths.RESULTS}accuracy_metrics/")
@@ -115,7 +115,7 @@
         'lr' : lr,
         'epoch' : epoch,
         'exp_id' : exp_id,
-        'pretrained' : pretrained, 
+        'pretrained' : pretrained,
         'batch_size' : batch_size,
         'metric' : np.nan,
         'weight' : np.nan,
@@ -129,10 +129,10 @@
     ## working zone below
     id2sp = {v:k for k, v in sp2id.items()}
     yobs = preds_multi >= thres
-    
-    
+
+
     # run + write overall binary accuracy metrics
-    scores = [mets.precision_score, mets.recall_score, mets.f1_score, 
+    scores = [mets.precision_score, mets.recall_score, mets.f1_score,
               mets.jaccard_score]
     for score in scores:
         averages = ['macro', 'micro', 'weighted', 'samples']
@@ -148,7 +148,7 @@
     acc = utils.zero_one_accuracy(single_ytrue, preds_single, thres)
     overallwriter.writerow(write_overall_metric(basics, acc, 'zero_one_accuracy', thres, np.nan))
     prog.update(1)
-    # run + write topK metrics 
+    # run + write topK metrics
     for i in [1,5,30,100]:
         overallwriter.writerow(write_topk_metric(basics, single_ytrue, preds_single, i, utils.obs_topK, 'obs'))
         prog.update(1)
@@ -190,13 +190,13 @@
     overallwriter.writerow(write_overall_metric(basics, cal_prcmean, 'calibrated_PRC_AUC', np.nan, np.nan))
     prog.update(2)
     overallcsv.close()
-    
+
     # get individual species for topK spec
     for i in [1,5,30,100]:
         _, specs = utils.species_topK(single_ytrue, preds_single, i)
         writer.writerow(write_spec_metric(dict_, f'species_top{i}', i, specs, id2sp))
         prog.update(1)
-    
+
     precsp, recsp, f1sp, supsp = mets.precision_recall_fscore_support(ytrue, yobs, zero_division=0)
     writer.writerow(write_spec_metric(dict_, 'ROC_AUC', np.nan, aucs, id2sp))
     writer.writerow(write_spec_metric(dict_, 'PRC_AUC', np.nan, prcs, id2sp))
@@ -226,7 +226,7 @@
         write_obs_metrics(basics, 'precision_score', val, ids, writer)
         prog.update(1)
         val =  utils.recall_per_obs(yobs, ytrue)
-        write_obs_metrics(basics, 'recall_score', val, ids, writer) 
+        write_obs_metrics(basics, 'recall_score', val, ids, writer)
         prog.update(1)
         val =  utils.accuracy_per_obs(yobs, ytrue)
         write_obs_metrics(basics, 'accuracy_perobs', val, ids, writer)
@@ -235,7 +235,7 @@
         write_obs_metrics(basics, 'f1_score', val, ids, writer)
         prog.update(1)
 
-        csvfile.close()  
+        csvfile.close()
     prog.close()
     tock = time.time()
     return (tock - tick)/60
@@ -245,13 +245,12 @@
     test_dset = dataset.DeepbioDataset(dset_name, 'BIOCLIM', 'MULTI_SPECIES', state, year, band, 'test', 'NONE')
     train_dset = dataset.DeepbioDataset(dset_name, 'BIOCLIM', 'MULTI_SPECIES', state, year, band, 'train', 'NONE', prep_onehots=False)
     shared_species = list(set(test_dset.pres_specs) & set(train_dset.pres_specs))
-    
+
     preds = load_baseline_preds(model, len(test_dset), test_dset.nspec, test_dset.metadata.spec_2_id, test_dset.band, test_dset.dataset_name)
 
-    y_pred_multi, y_pred_single, y_true_multi, y_true_single = run.filter_shared_species(preds, test_dset.all_specs_multi.numpy(), test_dset.specs.numpy(), shared_species) 
-
-<<<<<<< HEAD
-    evaluate_model(y_true_multi, y_true_single, y_pred_multi, y_pred_single, shared_species, test_dset.metadata.spec_2_id, test_dset.ids, dset_name, band, model,  np.nan,  np.nan,  np.nan, model, np.nan, write_obs=writeobs, thres=threshold, filename=fname)
+    y_pred_multi, y_pred_single, y_true_multi, y_true_single = run.filter_shared_species(preds, test_dset.all_specs_multi.numpy(), test_dset.specs.numpy(), shared_species)
+
+    evaluate_model(y_true_multi, y_true_single, y_pred_multi, y_pred_single, shared_species, test_dset.metadata.spec_2_id, test_dset.ids, dset_name, band, model,  np.nan,  np.nan,  np.nan, model, np.nan, np.nan, write_obs=writeobs, thres=threshold, filename=fname)
 
 
 def run_inference(device, cfg, epoch, batchsize, nworkers=0, threshold=0.5, fname=None, writeobs=True):
@@ -264,21 +263,12 @@
         all_specs_multi, all_specs_single = test_dset.all_specs_multi.numpy(), test_dset.specs.numpy()
         train_dset = dataset.DeepbioDataset(cfg.dataset_name, cfg.datatype, cfg.dataset_type, cfg.state, cfg.year, cfg.band, 'train', cfg.augment, prep_onehots=False)
         model = run.load_model(device, cfg, epoch, logging=False, losstype=lname, modeltype=mname)
-        
+
     else:
         test_dset = dataset.DeepbioDataset(cfg.dataset_name, cfg.datatype, cfg.dataset_type, cfg.state, cfg.year, cfg.band, 'test', cfg.augment)
         all_specs_multi, all_specs_single = test_dset.all_specs_multi.numpy(), test_dset.specs.numpy()
         train_dset = dataset.DeepbioDataset(cfg.dataset_name, cfg.datatype, cfg.dataset_type, cfg.state, cfg.year, cfg.band, 'train', cfg.augment, prep_onehots=False)
         model = run.load_model(device, cfg, epoch, logging=False)
-=======
-    evaluate_model(y_true_multi, y_true_single, y_pred_multi, y_pred_single, shared_species, test_dset.metadata.spec_2_id, test_dset.ids, dset_name, band, model,  np.nan,  np.nan,  np.nan, model, np.nan, np.nan, write_obs=writeobs, thres=threshold, filename=fname)
-
-
-def run_inference(device, cfg, epoch, batchsize, nworkers=0, threshold=0.5, fname=None, writeobs=True):
-    # load model
-    test_dset = dataset.DeepbioDataset(cfg.dataset_name, cfg.datatype, cfg.dataset_type, cfg.state, cfg.year, cfg.band, 'test', cfg.augment)
-    all_specs_multi, all_specs_single = test_dset.all_specs_multi.numpy(), test_dset.specs.numpy()
->>>>>>> 6d704b0b
 
     shared_species = list(set(test_dset.pres_specs) & set(train_dset.pres_specs))
     model = model.eval()
@@ -290,21 +280,17 @@
     y_pred = torch.cat(y_pred, dim=0)
     y_pred = run.logit_to_proba(y_pred.cpu(), cfg.loss)
     # filter to only shared species
-    y_pred_multi, y_pred_single, y_true_multi, y_true_single = run.filter_shared_species(y_pred, all_specs_multi, all_specs_single, shared_species) 
-
-    return evaluate_model(y_true_multi, y_true_single, y_pred_multi, y_pred_single, shared_species, test_dset.metadata.spec_2_id, 
-                                    test_dset.ids, cfg.dataset_name, cfg.band, cfg.model, cfg.loss, cfg.lr, epoch, cfg.exp_id, 
-<<<<<<< HEAD
-                                    cfg.pretrain, filename=fname, write_obs=writeobs, thres=threshold)
-=======
+    y_pred_multi, y_pred_single, y_true_multi, y_true_single = run.filter_shared_species(y_pred, all_specs_multi, all_specs_single, shared_species)
+
+    return evaluate_model(y_true_multi, y_true_single, y_pred_multi, y_pred_single, shared_species, test_dset.metadata.spec_2_id,
+                                    test_dset.ids, cfg.dataset_name, cfg.band, cfg.model, cfg.loss, cfg.lr, epoch, cfg.exp_id,
                                     cfg.pretrain, cfg.batchsize, filename=fname, write_obs=writeobs, thres=threshold)
->>>>>>> 6d704b0b
 
 
 if __name__ == "__main__":
     args = argparse.ArgumentParser()
     # required ars
-    args.add_argument('--band', type=str, help='Band which model to use for mapmaking was trained on', required=True)    
+    args.add_argument('--band', type=str, help='Band which model to use for mapmaking was trained on', required=True)
     args.add_argument('--model', type=str, help='what model to run inference on', required=True, choices=mods.valid() + ['rf', 'maxent'])
     # arguments for DL model
     args.add_argument('--exp_id', type=str, help='Experiment ID for model. Not necessary for baseline models')
@@ -323,13 +309,13 @@
     args.add_argument('--threshold', type=float, help='what value to threshold for presence/absence predictions', default=0.5)
 
     args, _ = args.parse_known_args()
-  
+
     if args.model in ['rf', 'maxent']:
         run_baseline_inference(args.model, args.band, args.dataset_name, args.state, args.year, args.threshold, args.filename, args.writeobs)
     else:
         cnn = {
             'exp_id': args.exp_id,
-            'band' : args.band, 
+            'band' : args.band,
             'loss': args.loss,
             'model': args.model
         }
