import warnings
import pandas as pd
import time
import math 
import reverse_geocoder as rg
import glob
import os
from deepbiosphere.scripts import GEOCLEF_Utils as utils
from deepbiosphere.scripts import GEOCLEF_Config as config
from deepbiosphere.scripts.GEOCLEF_Config import paths




def get_multiple_joint_from_group(group_df):
    df_np = group_df[['lat', 'lon', 'species', 'gbif_id', 'family', 'genus']].values #.to_numpy()
    extra_specs = [{df_np[i,2]} for i in range(len(df_np))]
    extra_fams = [{df_np[i,4]} for i in range(len(df_np))] 
    extra_gens = [{df_np[i,5]} for i in range(len(df_np))]
    
    tick = time.time()
    # def nmea_2_meters(lat1, lon1, lat2, lon2):
    for i in range(len(df_np)):
        for j in range(len(df_np)):
            if i != j:
                dist = utils.nmea_2_meters(df_np[i,0], df_np[i,1], df_np[j,0], df_np[j,1])
                if dist <= 256:
                    extra_specs[i].add(df_np[j,2])
                    extra_fams[i].add(df_np[j,4])
                    extra_gens[i].add(df_np[j,5])
    tock = time.time()                
    diff = tock - tick
    # ((diff / len(bb_np)) * len(filtered))/(60*60)
    print("took {diff} seconds".format(diff=diff))


    group_df['all_specs'] = extra_specs
    group_df['all_fams'] = extra_fams
    group_df['all_gens'] = extra_gens    
    return group_df


def get_single_joint_from_group(group_df):
    
    df_np = group_df[['lat', 'lon', 'species', 'gbif_id', 'family', 'genus', 'id']].values #.to_numpy()
    # create a set with each single observation in it
    extra_specs = [{df_np[i,2]} for i in range(len(df_np))]
    extra_fams = [{df_np[i,4]} for i in range(len(df_np))] 
    extra_gens = [{df_np[i,5]} for i in range(len(df_np))]
    extra_ids = [[-1, set()] for i in range(len(df_np))]
    
    tick = time.time()
    # def nmea_2_meters(lat1, lon1, lat2, lon2):
    for i in range(len(df_np)):
        for j in range(len(df_np)):
            if i != j:
                dist = utils.nmea_2_meters(df_np[i,0], df_np[i,1], df_np[j,0], df_np[j,1])
                if dist <= 256:
                    i_id = df_np[i, 6]
                    j_id = df_np[j,6]
                    # if we haven't seen this cluster of obs before, save one of the obs
                    extra_specs[i].add(df_np[j,2])
                    extra_fams[i].add(df_np[j,4])
                    extra_gens[i].add(df_np[j,5])
                    extra_ids[i][0] = i_id
                    extra_ids[i][1].add(j_id)

    group_df['all_specs'] = extra_specs
    group_df['all_fams'] = extra_fams
    group_df['all_gens'] = extra_gens

    # take out duplicates
    bad_ids = []
    sorted_ids = sorted(extra_ids, reverse=True, key=lambda x: len(x[1]))
    for curr_id, ids in sorted_ids:
        if curr_id in bad_ids:
            continue
        else:
            bad_ids = bad_ids + list(ids)
#     import pdb; pdb.set_trace()
    group_df = group_df[~group_df.id.isin(bad_ids)]
    tock = time.time()
    diff = tock - tick
    print("took {diff} seconds".format(diff=diff))
    return group_df




def main():
    
    warnings.filterwarnings("ignore")
    print("grab data")
    pth = ARGS.base_dir
    us_train = None
    if ARGS.observation == 'single':
        print("why are you doing this?")
        exit(1)
    us_train_pth = "{}occurrences/single_obs_cali_plant_census.csv".format(pth) if ARGS.census else "{pth}occurrences/single_obs_{country}_{org}_train.csv".format(pth=pth, country=ARGS.region, org=ARGS.organism)
<<<<<<< HEAD
    us_train = pd.read_csv(us_train_pth, sep=',')
    us_train = utils.add_taxon_metadata(pth, us_train, ARGS.observation)
=======
    us_train = pd.read_csv(us_train_pth, sep=';')
    us_train = utils.add_taxon_metadata(pth, us_train, ARGS.organism)
>>>>>>> ece749c8
    # create a new tuple column
    us_train['lat_lon'] = list(zip(us_train.lat, us_train.lon))
    # convert to list for faster extraction
    us_latlon = us_train['lat_lon'].tolist()
    # grab location data for the lat lon
    res = rg.search(us_latlon)

    
    # grab necessary info from the results
    states = [r['admin1'] for r in res]
    regions = [r['admin2'] for r in res]
    cities = [r['name'] for r in res]
    # add the states information back into the original dataframe
    us_train['state'] = states
    us_train['region'] = regions
    us_train['city'] = cities
    # group data into smaller, more manageable chunks
    grouped = us_train.groupby(['city', 'state', 'region'])
    write_pth = "{pth}joint_obs/{obs}/".format(pth=pth, obs=ARGS.observation)
    if not os.path.exists(write_pth):
        os.makedirs(write_pth)
#     import pdb; pdb.set_trace()
    for (grouping, df) in grouped:
        print("grouping {grouping}".format(grouping=grouping))
        if ARGS.observation == 'joint_multiple':
            joint_df = get_multiple_joint_from_group(df)
        elif ARGS.observation == 'joint_single':
            joint_df = get_single_joint_from_group(df)
        else:
            pass


        city = grouping[0].replace(" ", "")
        region = grouping[2].replace(" ", "")
        state = grouping[1].replace(" ", "")
        pth_pth = "{write_pth}{country}_{city}_{region}_{state}.csv".format(write_pth=write_pth, country=ARGS.region, city=city, region=region, state=state)
        joint_df.to_csv(pth_pth)

    # now clean memory and go regrab that data and append
    del us_train, grouped
    glob_pth = "{pth}joint_obs/{obs}/{region}*".format(pth=pth, obs=ARGS.observation, region=ARGS.region)
    all_grouped = glob.glob(glob_pth)
    all_dat = pd.read_csv(all_grouped[0])
    for path in all_grouped[1:]:
        new_dat = pd.read_csv(path)
        all_dat = pd.concat([all_dat, new_dat])
    # and save data 
    pth = "{pth}/occurrences/{obs}_obs_{region}_{plant}_train_census.csv".format(obs=ARGS.observation, pth=pth, region=ARGS.region, plant=ARGS.organism) if ARGS.census else "{pth}/occurrences/{obs}_obs_{region}_{plant}_{train}.csv".format(obs=ARGS.observation, pth=pth, region=ARGS.region, plant=ARGS.organism,train='train')
    all_dat.to_csv(pth)
    
    
if __name__ == "__main__":
    
    args = ['base_dir', 'organism', 'census', 'region', 'observation']
    ARGS = config.parse_known_args(args)
    main()<|MERGE_RESOLUTION|>--- conflicted
+++ resolved
@@ -97,13 +97,8 @@
         print("why are you doing this?")
         exit(1)
     us_train_pth = "{}occurrences/single_obs_cali_plant_census.csv".format(pth) if ARGS.census else "{pth}occurrences/single_obs_{country}_{org}_train.csv".format(pth=pth, country=ARGS.region, org=ARGS.organism)
-<<<<<<< HEAD
     us_train = pd.read_csv(us_train_pth, sep=',')
-    us_train = utils.add_taxon_metadata(pth, us_train, ARGS.observation)
-=======
-    us_train = pd.read_csv(us_train_pth, sep=';')
     us_train = utils.add_taxon_metadata(pth, us_train, ARGS.organism)
->>>>>>> ece749c8
     # create a new tuple column
     us_train['lat_lon'] = list(zip(us_train.lat, us_train.lon))
     # convert to list for faster extraction
