--- conflicted
+++ resolved
@@ -337,14 +337,11 @@
     print("loading data")
     datick = time.time()
     train_dataset = setup_train_dataset(params.params.observation, ARGS.base_dir, params.params.organism, params.params.region, ARGS.toy_dataset)
-<<<<<<< HEAD
     if not ARGS.toy_dataset:
-        tb_writer = SummaryWriter(comment="exp_id: {}".format(params.params.exp_id))
+        tb_writer = SummaryWriter(comment="_lr-{}_mod-{}_reg-{}_obs-{}_org-{}_exp_id-{}".format(params.params.lr, params.params.model, params.params.region, params.params.observation, params.params.organism, params.params.exp_id))
+
     else:
         tb_writer = None
-=======
-    tb_writer = SummaryWriter(comment="_lr-{}_mod-{}_reg-{}_obs-{}_org-{}_exp_id-{}".format(params.params.lr, params.params.model, params.params.region, params.params.observation, params.params.organism, params.params.exp_id))
->>>>>>> 17c47f30
     val_split = .9
     print("setting up network")
     # global so can access in collate_fn easily
