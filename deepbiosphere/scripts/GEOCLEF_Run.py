--- conflicted
+++ resolved
@@ -2,8 +2,6 @@
 import pandas as pd
 import argparse
 import time
-#from IPython.core.debugger import set_trace
-#import deepdish as dd
 import numpy as np
 import socket
 import torch
@@ -47,30 +45,36 @@
         except: pass
 
 
-# ['single', 'joint_image', 'joint_image_env', 'joint_env_pt', 'joint_env_cnn'
-
-def setup_train_dataset(observation, base_dir, organism, region, normalize, model):
+
+def setup_train_dataset(observation, base_dir, organism, region, normalize, model, altitude):
     '''grab and setup train dataset'''
 
     if observation == 'single':
         if region == 'both':
-            return Dataset.GEOCELF_Dataset_Full(base_dir, organism)
+            return Dataset.GEOCELF_Dataset_Full(base_dir, organism, altitude)
         else:
-            return Dataset.GEOCELF_Dataset(base_dir, organism, region)
+            return Dataset.GEOCELF_Dataset(base_dir, organism, region, altitude)
     elif observation == 'joint_image':
         if region == 'both':
-            return Dataset.GEOCELF_Dataset_Joint_Full(base_dir, organism)
+            return Dataset.GEOCELF_Dataset_Joint_Full(base_dir, organism, altitude)
         else:
-            return Dataset.GEOCELF_Dataset_Joint(base_dir, organism, region)
+            return Dataset.GEOCELF_Dataset_Joint(base_dir, organism, region, altitude)
     elif observation == 'joint_image_env':
         raise NotImplementedError
     elif observation == 'joint_env_pt':
         if region != 'cali':
             raise NotImplementedError
         else:
-            return Dataset.GEOCELF_Dataset_Joint_BioClim(base_dir, organism, region, normalize=normalize) 
+            return Dataset.GEOCELF_Dataset_Joint_BioClim(base_dir, organism, region, normalize=normalize, altitude=altitude) 
     elif observation == 'joint_env_cnn':
-        raise NotImplementedError
+        if region != 'cali':
+            raise NotImplemented
+        else:
+            return Dataset.GEOCELF_Dataset_BioClim_CNN(base_dir, organism, region, normalize=normalize,big=True)
+    
+    elif observation == 'joint_pt':
+        return Dataset.GEOCELF_Dataset_BioClim_Only(base_dir, organism, region, normalize=normalize)
+    
     else:
         exit(1), "should never reach this..."
         
@@ -78,8 +82,7 @@
     
     num_specs = train_dataset.num_specs
     num_fams = train_dataset.num_fams
-    num_gens = train_dataset.num_gens    
-    num_channels = train_dataset.channels
+    num_gens = train_dataset.num_gens
     
     if model == 'SVM':
         raise NotImplementedError
@@ -89,28 +92,25 @@
         raise NotImplementedError
     # some flavor of convnet architecture
     elif model == 'OGNoFamNet':
-        return cnn.OGNoFamNet(species=num_specs, families=num_fams, genuses=num_gens, num_channels=num_channels)        
+        return cnn.OGNoFamNet(species=num_specs, families=num_fams, genuses=num_gens, num_channels=train_dataset.channels)        
     elif model == 'OGNet':
-        return cnn.OGNet(species=num_specs, families=num_fams, genuses=num_gens, num_channels=num_channels)        
+        return cnn.OGNet(species=num_specs, families=num_fams, genuses=num_gens, num_channels=train_dataset.channels)        
     elif model == 'SkipFCNet':
-        return cnn.SkipFCNet(species=num_specs, families=num_fams, genuses=num_gens, num_channels=num_channels)        
+        return cnn.SkipFCNet(species=num_specs, families=num_fams, genuses=num_gens, num_channels=train_dataset.channels)        
     elif model == 'SkipNet':
-        return cnn.SkipNet(species=num_specs, families=num_fams, genuses=num_gens, num_channels=num_channels)        
+        return cnn.SkipNet(species=num_specs, families=num_fams, genuses=num_gens, num_channels=train_dataset.channels)        
     elif model == 'MixNet':
-        return cnn.MixNet(species=num_specs, families=num_fams, genuses=num_gens, num_channels=num_channels, env_rasters=train_dataset.num_rasters)
+        return cnn.MixNet(species=num_specs, families=num_fams, genuses=num_gens, num_channels=train_dataset.channels, env_rasters=train_dataset.num_rasters)
     elif model == 'MixFullNet':
-        return cnn.MixFullNet(species=num_specs, families=num_fams, genuses=num_gens, num_channels=num_channels, env_rasters=train_datset.num_rasters)
+        return cnn.MixFullNet(species=num_specs, families=num_fams, genuses=num_gens, num_channels=train_dataset.channels, env_rasters=train_dataset.num_rasters)
     elif model == 'SkipFullFamNet':
-        return cnn.SkipFullFamNet(species=num_specs, families=num_fams, genuses=num_gens, num_channels=num_channels)
-<<<<<<< HEAD
+        return cnn.SkipFullFamNet(species=num_specs, families=num_fams, genuses=num_gens, num_channels=train_dataset.channels)
     elif model == 'MLP_Family':
         return cnn.MLP_Family(families=num_fams, env_rasters=train_dataset.num_rasters)
     elif model == 'MLP_Family_Genus':
         return cnn.MLP_Family(families=num_fams, genuses=num_gens, env_rasters=train_dataset.num_rasters)    
-=======
     elif model == 'SpecOnly':
-        return cnn.SpecOnly(species=num_specs, num_channels=num_channels)
->>>>>>> e4e4348b
+        return cnn.SpecOnly(species=num_specs, num_channels=train_dataset.channels)
     else: 
         exit(1), "if you reach this, you got a real problem bucko"
 
@@ -125,14 +125,16 @@
     elif observation == 'joint_image_env':
         raise NotImplementedError
     elif observation == 'joint_env_cnn':
-        raise NotImplementedError
+        collate_fn = joint_collate_fn
+    elif observation == 'joint_pt':
+        collate_fn = joint_rasteronly_collate_fn
     dataloader = DataLoader(dataset, batch_size, pin_memory=False, num_workers=processes, collate_fn=collate_fn, sampler=sampler)
 
     return dataloader
 
 
     
-def setup_loss(observation, dataset, loss, weighted, device):
+def setup_loss(observation, dataset, loss, unweighted, device):
 
     if loss == 'none':
         return None, None, None
@@ -141,20 +143,27 @@
     gen_freq = Dataset.freq_from_dict(dataset.gen_freqs)
     fam_freq = Dataset.freq_from_dict(dataset.fam_freqs)    
 
-    if weighted:
+    if not unweighted:
         spec_freq = 1.0 / torch.tensor(spec_freq, dtype=torch.float, device=device)
         gen_freq = 1.0 / torch.tensor(gen_freq, dtype=torch.float, device=device)
         fam_freq = 1.0 / torch.tensor(fam_freq, dtype=torch.float, device=device)
-    
-    if observation == 'single':
-        spec_loss = torch.nn.CrossEntropyLoss(spec_freq)
-        gen_loss = torch.nn.CrossEntropyLoss(gen_freq)
-        fam_loss = torch.nn.CrossEntropyLoss(fam_freq)
+        if observation == 'single':
+            spec_loss = torch.nn.CrossEntropyLoss(spec_freq)
+            gen_loss = torch.nn.CrossEntropyLoss(gen_freq)
+            fam_loss = torch.nn.CrossEntropyLoss(fam_freq)
+        else:
+            spec_loss = torch.nn.BCEWithLogitsLoss(spec_freq)
+            gen_loss = torch.nn.BCEWithLogitsLoss(gen_freq)
+            fam_loss = torch.nn.BCEWithLogitsLoss(fam_freq)
     else:
-        spec_loss = torch.nn.BCEWithLogitsLoss(spec_freq)
-        gen_loss = torch.nn.BCEWithLogitsLoss(gen_freq)
-        fam_loss = torch.nn.BCEWithLogitsLoss(fam_freq)
-    
+        if observation == 'single':
+            spec_loss = torch.nn.CrossEntropyLoss()
+            gen_loss = torch.nn.CrossEntropyLoss()
+            fam_loss = torch.nn.CrossEntropyLoss()
+        else:
+            spec_loss = torch.nn.BCEWithLogitsLoss()
+            gen_loss = torch.nn.BCEWithLogitsLoss()
+            fam_loss = torch.nn.BCEWithLogitsLoss()
     if loss == 'just_fam':
         gen_loss = None
         spec_loss = None
@@ -201,6 +210,7 @@
         fams_tens[fam] += 1
         all_fams.append(fams_tens)
         imgs.append(img)
+#     import pdb; pdb.set_trace() # look at size of allspecs, allgens, allfams, imgs}
     return torch.stack(all_specs), torch.stack(all_gens), torch.stack(all_fams), torch.from_numpy(np.stack(imgs))
 
 def joint_raster_collate_fn(batch):
@@ -227,15 +237,52 @@
         rasters.append(raster)
     return torch.stack(all_specs), torch.stack(all_gens), torch.stack(all_fams), torch.from_numpy(np.stack(imgs)), torch.from_numpy(np.stack(rasters))
 
-def test_batch(test_loader, tb_writer, device, net, observation, epoch, model):
-    if model == 'MixNet' or model == 'MixFullNet':
+def joint_rasteronly_collate_fn(batch):
+    # batch is a list of tuples of (specs_label, gens_label, fams_label, images, env_rasters)  
+    all_specs = []
+    all_gens = []
+    all_fams = []
+    rasters = []
+    #(specs_label, gens_label, fams_label, images, env_rasters)  
+    for (spec, gen, fam, raster) in batch:
+        specs_tens = torch.zeros(num_specs)
+        specs_tens[spec] += 1
+        all_specs.append(specs_tens)
+
+        gens_tens = torch.zeros(num_gens)
+        gens_tens[gen] += 1
+        all_gens.append(gens_tens)
+
+        fams_tens = torch.zeros(num_fams)
+        fams_tens[fam] += 1
+        all_fams.append(fams_tens)
+        rasters.append(raster)
+    return torch.stack(all_specs), torch.stack(all_gens), torch.stack(all_fams), torch.from_numpy(np.stack(rasters))
+
+def test_batch(test_loader, tb_writer, device, net, observation, epoch, loss):
+    print("in test batch")
+    print( observation, epoch, loss)
+    if observation == 'joint_env_pt':
         return test_joint_obs_rasters_batch(test_loader, tb_writer, device, net, epoch)
-    elif model == 'SpecOnly':
-        return test_single_specs_batch(test_loader, tb_writer, device, net, epoch)
-    elif observation == 'joint':
+    elif observation == 'joint_pt':
+        if loss == 'just_fam':
+            return test_joint_obs_rastersonly_fam(test_loader, tb_writer, device, net, epoch)        
+        elif loss == 'fam_gen':
+            return test_joint_obs_rastersonly_famgen(test_loader, tb_writer, device, net, epoch)
+        else:
+            raise NotImplemented
+    elif observation == 'joint_image':
         return test_joint_obs_batch(test_loader, tb_writer, device, net, epoch)
     elif observation == 'single':
         return test_single_obs_batch(test_loader, tb_writer, device, net, epoch)
+    elif observation == 'joint_image_env':
+        raise NotImplemented
+    elif observation == 'joint_image_cnn':
+        raise NotImplemented
+    elif loss == 'spec_only':
+        return test_single_specs_batch(test_loader, tb_writer, device, net, epoch)
+    else:
+        raise NotImplemented
 
 def test_single_obs_batch(test_loader, tb_writer, device, net, epoch):
      with tqdm(total=len(test_loader), unit="batch") as prog:
@@ -270,9 +317,9 @@
     
 def test_joint_obs_rasters_batch(test_loader, tb_writer, device, net, epoch):
     with tqdm(total=len(test_loader), unit="batch") as prog:
-        means = []
-        all_accs = []
-        mean_accs = []
+        allspec = []
+        allgen = []
+        allfam = []
         for i, (specs_label, gens_label, fams_label, imgs, env_rasters) in enumerate(test_loader):
             imgs = imgs.to(device)
             env_rasters = env_rasters.to(device)
@@ -282,7 +329,8 @@
             (outputs, gens, fams) = net(imgs.float(), env_rasters.float()) 
             specaccs, totspec_accs = utils.num_corr_matches(outputs, specs_lab) # magic no from CELF2020
             genaccs, totgen_accs = utils.num_corr_matches(gens, gens_label) # magic no from CELF2020                        
-            famaccs, totfam_accs = utils.num_corr_matches(fams, fams_label) # magic no from CELF2020                        
+            famaccs, totfam_accs = utils.num_corr_matches(fams, fams_label) # magic no from CELF2020  
+            #TODO: add other accuracy metrics??
             prog.set_description("mean accuracy across batch: {acc0}".format(acc0=specaccs.mean()))
             prog.update(1)          
             if tb_writer is not None:
@@ -291,16 +339,67 @@
                 tb_writer.add_scalar("test/avg_fam_accuracy", famaccs.mean(), epoch)                        
             else:
                 break
-            all_accs.append(totspec_accs)
-            mean_accs.append(totgen_accs)
-            means.append(totfam_accs)
+            allspec.append(totspec_accs)
+            allgen.append(totgen_accs)
+            allfam.append(totfam_accs)
     prog.close()
-    return means, all_accs, mean_accs
-def test_joint_obs_batch(test_loader, tb_writer, device, net, epoch):
+    return allfam, allgen, allspec
+
+def test_joint_obs_rastersonly_fam(test_loader, tb_writer, device, net, epoch):
+    print("in test forward")
     with tqdm(total=len(test_loader), unit="batch") as prog:
         means = []
         all_accs = []
         mean_accs = []
+        for i, (_, _, fams_label, env_rasters) in enumerate(test_loader):
+            env_rasters = env_rasters.to(device)
+            fams_label = fams_label.to(device)
+            fams = net(env_rasters.float()) 
+            famaccs, totfam_accs = utils.num_corr_matches(fams, fams_label) # magic no from CELF2020  
+            #TODO: add other accuracy metrics??
+            prog.set_description("mean accuracy across batch: {acc0}".format(acc0=famaccs.mean()))
+            prog.update(1)          
+            if tb_writer is not None:
+                tb_writer.add_scalar("test/avg_fam_accuracy", famaccs.mean(), epoch)                        
+            else:
+                break
+            all_accs.append(totfam_accs)
+            mean_accs.append(famaccs)
+            means.append(famaccs.mean())
+    prog.close()
+    return means, all_accs, mean_accs
+
+def test_joint_obs_rastersonly_famgen(test_loader, tb_writer, device, net, epoch):
+    with tqdm(total=len(test_loader), unit="batch") as prog:
+        means = []
+        all_accs = []
+        mean_accs = []
+        for i, (_, gens_label, fams_label, env_rasters) in enumerate(test_loader):
+            env_rasters = env_rasters.to(device)
+            fams_label = fams_label.to(device)
+            gens_label = gens_label.to(device)
+            fams, gens = net(env_rasters.float()) 
+            genaccs, totgen_accs = utils.num_corr_matches(gens, gens_label) # magic no from CELF2020                                    
+            famaccs, totfam_accs = utils.num_corr_matches(fams, fams_label) # magic no from CELF2020  
+            #TODO: add other accuracy metrics??
+            prog.set_description("mean accuracy across batch: {acc0}".format(acc0=genaccs.mean()))
+            prog.update(1)          
+            if tb_writer is not None:
+                tb_writer.add_scalar("test/avg_fam_accuracy", famaccs.mean(), epoch)
+                tb_writer.add_scalar("test/avg_gen_accuracy", genaccs.mean(), epoch)
+            else:
+                break
+            all_accs.append(totfam_accs)
+            mean_accs.append(totgen_accs)
+            means.append(genaccs.mean())
+    prog.close()
+    return means, all_accs, mean_accs
+
+def test_joint_obs_batch(test_loader, tb_writer, device, net, epoch):
+    with tqdm(total=len(test_loader), unit="batch") as prog:
+        allspec = []
+        allgen = []
+        allfam = []
         for i, (specs_label, gens_label, fams_label, loaded_imgs) in enumerate(test_loader):
             batch = loaded_imgs.to(device)
             specs_lab = specs_label.to(device)                                     
@@ -309,18 +408,19 @@
             (outputs, gens, fams) = net(batch.float()) 
             specaccs, totspec_accs = utils.num_corr_matches(outputs, specs_lab) # magic no from CELF2020
             genaccs, totgen_accs = utils.num_corr_matches(gens, gens_label) # magic no from CELF2020                        
-            famaccs, totfam_accs = utils.num_corr_matches(fams, fams_label) # magic no from CELF2020                        
+            famaccs, totfam_accs = utils.num_corr_matches(fams, fams_label) # magic no from CELF2020     
+            #TODO: add other accuracy metrics??
             prog.set_description("mean accuracy across batch: {acc0}".format(acc0=specaccs.mean()))
             prog.update(1)          
             if tb_writer is not None:
                 tb_writer.add_scalar("test/avg_spec_accuracy", specaccs.mean(), epoch)
                 tb_writer.add_scalar("test/avg_gen_accuracy", genaccs.mean(), epoch)
                 tb_writer.add_scalar("test/avg_fam_accuracy", famaccs.mean(), epoch)                        
-            all_accs.append(totspec_accs)
-            mean_accs.append(totgen_accs)
-            means.append(totfam_accs)
+            allspec.append(totspec_accs)
+            allgen.append(totgen_accs)
+            allfam.append(totfam_accs)
     prog.close()
-    return means, all_accs, mean_accs
+    return allfam, allgen, allspec
 
 def test_single_specs_batch(test_loader, tb_writer, device, net, epoch):
     with tqdm(total=len(test_loader), unit="batch") as prog:
@@ -344,127 +444,242 @@
 
 
 
-def train_batch(observation, train_loader, device, optimizer, net, spec_loss, gen_loss, fam_loss, tb_writer, step, model, species_only, sequential, cumulative, nepoch, epoch):
+def train_batch(observation, train_loader, device, optimizer, net, spec_loss, gen_loss, fam_loss, tb_writer, step, model, nepoch, epoch, loss):
     
     tot_loss_meter = []
     spec_loss_meter = []
     gen_loss_meter = []
     fam_loss_meter = []  
-#     print(f"epoch {epoch} num epochs {nepoch}")
-#     print(f"species only {species_only} sequential {sequential} cumulative {cumulative}")
+
     with tqdm(total=len(train_loader), unit="batch") as prog:
         
         for i, ret in enumerate(train_loader):     
-<<<<<<< HEAD
-                'observation': ['single', 'joint_image', 'joint_image_env', 'joint_env_pt', 'joint_env_cnn'],
-                'loss' : ['all', 'cumulative', 'sequential', 'just_fam', 'fam_gen', 'none', 'spec_only'],
+
+            specophs = nepoch
+            genpoch = nepoch * 2
+            fampoch = nepoch 
+
+            # cnn of satellite imagery data only            
             if observation == 'single':
-                
-            elif observation == 'joint_image':
-                
-            elif observtion == 'joint_image_env':
-                
-            elif observation == 'joint_env_pt':
-                (specs_lab, gens_lab, fams_lab, batch, rasters) = ret
-                if loss == '??':
-                    handle which loss to send to here so that forward is fairly clean
-            elif observation == 'joint_env_cnn':
-                raise NotImplemented 
-            
-            
-            if model == 'MixNet' or model == 'MixFullNet':
-=======
-            
-            if model == 'SpecOnly':
-                (specs_lab, _, _, batch) = ret
-                tot_loss, loss_spec = forward_one_example_speconly(specs_lab, batch, optimizer, net, spec_loss, device)
-            elif model == 'MixNet' or model == 'MixFullNet':
->>>>>>> e4e4348b
-                (specs_lab, gens_lab, fams_lab, batch, rasters) = ret
-                if species_only:
-#                     print("species only loss")
-                    tot_loss, loss_spec, loss_gen, loss_fam = forward_one_example_rasters(specs_lab, gens_lab, fams_lab, batch, rasters, optimizer, net, spec_loss, gen_loss, fam_loss, device, 'species')
-                elif sequential or cumulative:
-                    specophs = nepoch
-                    genpoch = nepoch * 2
-                    fampoch = nepoch 
-#                     print(f"\n epoch {epoch} genpoch {genpoch} fampoch {fampoch}")    
-#                     print(f" epoch < fampoch {epoch < fampoch} epoch > fampoch and epoch < genpoch {epoch > fampoch and epoch < genpoch}  ")
-                    if epoch < fampoch:
-                        # family only
-#                         print("family only loss")
-                        tot_loss, loss_spec, loss_gen, loss_fam = forward_one_example_rasters(specs_lab, gens_lab, fams_lab, batch, rasters, optimizer, net, spec_loss, gen_loss, fam_loss, device, 'family')
-                    elif epoch >= fampoch and epoch < genpoch:
-                        # family and genus
-#                         print("family and / or genus only loss")
-                        tot_loss, loss_spec, loss_gen, loss_fam = forward_one_example_rasters(specs_lab, gens_lab, fams_lab, batch, rasters, optimizer, net, spec_loss, gen_loss, fam_loss, device, 'fam_gen') if cumulative else forward_one_example_rasters(specs_lab, gens_lab, fams_lab, batch, rasters, optimizer, net, spec_loss, gen_loss, fam_loss, device, 'genus')
-                    else:
-                        # all 3 / spec only
-#                         print("all or species loss ")
-                        tot_loss, loss_spec, loss_gen, loss_fam = forward_one_example_rasters(specs_lab, gens_lab, fams_lab, batch, rasters, optimizer, net, spec_loss, gen_loss, fam_loss, device, 'all') if cumulative else forward_one_example_rasters(specs_lab, gens_lab, fams_lab, batch, rasters, optimizer, net, spec_loss, gen_loss, fam_loss, device, 'species')
-                else:
-                    tot_loss, loss_spec, loss_gen, loss_fam = forward_one_example_rasters(specs_lab, gens_lab, fams_lab, batch, rasters, optimizer, net, spec_loss, gen_loss, fam_loss, device, 'all')               
-
-            elif observation == 'joint':
-
-                (specs_lab, gens_lab, fams_lab, batch) = ret
-                
-                if species_only:
-                    
-                    tot_loss, loss_spec, loss_gen, loss_fam = forward_one_example(specs_lab, gens_lab, fams_lab, batch, optimizer, net, spec_loss, gen_loss, fam_loss, device, 'species')
-                elif sequential or cumulative:
-                    genpoch = nepoch * 2
-                    fampoch = nepoch 
-#                     print(f"\n epoch {epoch} genpoch {genpoch} fampoch {fampoch}")    
-#                     print(f" epoch < fampoch {epoch < fampoch} epoch > fampoch and epoch < genpoch {epoch > fampoch and epoch < genpoch}  ")                  
-                    if epoch < fampoch:
-                        # family only
-#                         print("family only loss")                        
-                        tot_loss, loss_spec, loss_gen, loss_fam = forward_one_example(specs_lab, gens_lab, fams_lab, batch, optimizer, net, spec_loss, gen_loss, fam_loss, device, 'family')
-                    elif epoch >= fampoch and epoch < genpoch:
-                        # family and genus
-#                         print("family and / or genus only loss")                        
-                        tot_loss, loss_spec, loss_gen, loss_fam = forward_one_example(specs_lab, gens_lab, fams_lab, batch, optimizer, net, spec_loss, gen_loss, fam_loss, device, 'fam_gen') if cumulative else forward_one_example(specs_lab, gens_lab, fams_lab, batch, optimizer, net, spec_loss, gen_loss, fam_loss, device, 'genus')
-                    else:
-                        # all 3 / spec only
-#                         print("all or species loss ")                        
-                        tot_loss, loss_spec, loss_gen, loss_fam = forward_one_example(specs_lab, gens_lab, fams_lab, batch, optimizer, net, spec_loss, gen_loss, fam_loss, device, 'all') if cumulative else forward_one_example(specs_lab, gens_lab, fams_lab, batch, optimizer, net, spec_loss, gen_loss, fam_loss, device, 'species')
-                else:
-                    tot_loss, loss_spec, loss_gen, loss_fam = forward_one_example(specs_lab, gens_lab, fams_lab, batch, optimizer, net, spec_loss, gen_loss, fam_loss, device, 'all')               
-
-            elif observation == 'single':
                 (labels, batch) = ret
                 specs_lab = labels[:,0]
                 gens_lab = labels[:,1]
                 fams_lab = labels[:,2]
-                tot_loss, loss_spec, loss_gen, loss_fam = forward_one_example(specs_lab, gens_lab, fams_lab, batch, optimizer, net, spec_loss, gen_loss, fam_loss, device, 'species') if species_only else forward_one_example(specs_lab, gens_lab, fams_lab, batch, optimizer, net, spec_loss, gen_loss, fam_loss, device, 'all')
-#             tot_loss, loss_spec, loss_gen, loss_fam = forward_one_example(specs_lab, gens_lab, fams_lab, batch, optimizer, net, spec_loss, gen_loss, fam_loss, device)
+                if loss == 'all':
+                    tot_loss, loss_spec, loss_gen, loss_fam = forward_one_example(specs_lab, gens_lab, fams_lab, batch, optimizer, net, spec_loss, gen_loss, fam_loss, device, 'all')
+                elif loss == 'cumulative':
+                    if epoch < fampoch:
+                        # family only
+                        tot_loss, loss_spec, loss_gen, loss_fam = forward_one_example(specs_lab, gens_lab, fams_lab, batch, optimizer, net, spec_loss, gen_loss, fam_loss, device, 'family')
+                    elif epoch >= fampoch and epoch < genpoch:
+                        # family and genus
+                        tot_loss, loss_spec, loss_gen, loss_fam = forward_one_example(specs_lab, gens_lab, fams_lab, batch, optimizer, net, spec_loss, gen_loss, fam_loss, device, 'fam_gen')
+                    else:
+                        # all 3 
+                        tot_loss, loss_spec, loss_gen, loss_fam = forward_one_example(specs_lab, gens_lab, fams_lab, batch, optimizer, net, spec_loss, gen_loss, fam_loss, device, 'all')
+                
+                elif loss == 'sequential':
+                    if epoch < fampoch:
+                        # family only
+                        tot_loss, loss_spec, loss_gen, loss_fam = forward_one_example(specs_lab, gens_lab, fams_lab, batch, optimizer, net, spec_loss, gen_loss, fam_loss, device, 'family')
+                    elif epoch >= fampoch and epoch < genpoch:
+                        # family and genus
+                        tot_loss, loss_spec, loss_gen, loss_fam = forward_one_example(specs_lab, gens_lab, fams_lab, batch, optimizer, net, spec_loss, gen_loss, fam_loss, device, 'genus')
+                    else:
+                        # all 3 
+                        tot_loss, loss_spec, loss_gen, loss_fam = forward_one_example(specs_lab, gens_lab, fams_lab, batch, optimizer, net, spec_loss, gen_loss, fam_loss, device, 'species')
+
+                    raise NotImplemented
+                elif loss == 'just_fam':
+                    raise NotImplemented
+                elif loss == 'fam_gen':
+                    raise NotImplemented
+                elif loss == 'spec_only':
+                    raise NotImplemented
+                elif loss == 'spec_loss':
+                    tot_loss, loss_spec, loss_gen, loss_fam = forward_one_example(specs_lab, gens_lab, fams_lab, batch, optimizer, net, spec_loss, gen_loss, fam_loss, device, 'species')
+                else: # loss is none
+                    raise NotImplemented
+            # cnn of satellite imagery data only
+            elif (observation == 'joint_image' or observation == 'joint_env_cnn'):
+                (specs_lab, gens_lab, fams_lab, batch) = ret                
+                if loss == 'all':
+                    tot_loss, loss_spec, loss_gen, loss_fam = forward_one_example(specs_lab, gens_lab, fams_lab, batch, optimizer, net, spec_loss, gen_loss, fam_loss, device, 'all')
+                elif loss == 'cumulative':
+                    if epoch < fampoch:
+                        # family only
+                        tot_loss, loss_spec, loss_gen, loss_fam = forward_one_example(specs_lab, gens_lab, fams_lab, batch, optimizer, net, spec_loss, gen_loss, fam_loss, device, 'family')
+                    elif epoch >= fampoch and epoch < genpoch:
+                        # family and genus
+                        tot_loss, loss_spec, loss_gen, loss_fam = forward_one_example(specs_lab, gens_lab, fams_lab, batch, optimizer, net, spec_loss, gen_loss, fam_loss, device, 'fam_gen')
+                    else:
+                        # all 3 
+                        tot_loss, loss_spec, loss_gen, loss_fam = forward_one_example(specs_lab, gens_lab, fams_lab, batch, optimizer, net, spec_loss, gen_loss, fam_loss, device, 'all')
+                
+                elif loss == 'sequential':
+                    if epoch < fampoch:
+                        # family only
+                        tot_loss, loss_spec, loss_gen, loss_fam = forward_one_example(specs_lab, gens_lab, fams_lab, batch, optimizer, net, spec_loss, gen_loss, fam_loss, device, 'family')
+                    elif epoch >= fampoch and epoch < genpoch:
+                        # family and genus
+                        tot_loss, loss_spec, loss_gen, loss_fam = forward_one_example(specs_lab, gens_lab, fams_lab, batch, optimizer, net, spec_loss, gen_loss, fam_loss, device, 'genus')
+                    else:
+                        # all 3 
+                        tot_loss, loss_spec, loss_gen, loss_fam = forward_one_example(specs_lab, gens_lab, fams_lab, batch, optimizer, net, spec_loss, gen_loss, fam_loss, device, 'species')
+                
+                elif loss == 'just_fam':
+                    raise NotImplemented
+                elif loss == 'fam_gen':
+                    raise NotImplemented
+                elif loss == 'spec_only':
+                    tot_loss, loss_spec = forward_one_example_speconly(specs_lab, batch, optimizer, net, spec_loss, device)
+                    loss_gen, loss_fam = None, None
+                elif loss == 'spec_loss':
+                    tot_loss, loss_spec, loss_gen, loss_fam = forward_one_example(specs_lab, gens_lab, fams_lab, batch, optimizer, net, spec_loss, gen_loss, fam_loss, device, 'species')
+                else: # loss is none
+                    raise NotImplemented
+
+            # mixed data model cnn of environmental rasters + cnn of satellite imagery data                
+            elif observation == 'joint_image_env':
+                (specs_lab, gens_lab, fams_lab, batch) = ret
+                if loss == 'all':
+                    raise NotImplemented
+                elif loss == 'cumulative':
+                    raise NotImplemented
+                elif loss == 'sequential':
+                    raise NotImplemented
+                elif loss == 'just_fam':
+                    raise NotImplemented
+                elif loss == 'fam_gen':
+                    raise NotImplemented
+                elif loss == 'spec_only':
+                    raise NotImplemented
+                elif loss == 'spec_loss':
+                    raise NotImplemented
+                else: # loss is none
+                    raise NotImplemented
+
+            # mixed data model MLP of environmental rasters + cnn of satellite imagery data
+            elif observation == 'joint_env_pt':
+                (specs_lab, gens_lab, fams_lab, batch, rasters) = ret
+                if loss == 'all':
+                        tot_loss, loss_spec, loss_gen, loss_fam = forward_one_example_rasters(specs_lab, gens_lab, fams_lab, batch, rasters, optimizer, net, spec_loss, gen_loss, fam_loss, device, 'all')
+                elif loss == 'cumulative':
+                    if epoch < fampoch:
+                        # family only
+                        tot_loss, loss_spec, loss_gen, loss_fam = forward_one_example_rasters(specs_lab, gens_lab, fams_lab, batch, rasters, optimizer, net, spec_loss, gen_loss, fam_loss, device, 'family')
+                    elif epoch >= fampoch and epoch < genpoch:
+                        # family and genus
+                        tot_loss, loss_spec, loss_gen, loss_fam = forward_one_example_rasters(specs_lab, gens_lab, fams_lab, batch, rasters, optimizer, net, spec_loss, gen_loss, fam_loss, device, 'fam_gen') 
+                    else:
+                        # all 3 / spec only
+                        tot_loss, loss_spec, loss_gen, loss_fam = forward_one_example_rasters(specs_lab, gens_lab, fams_lab, batch, rasters, optimizer, net, spec_loss, gen_loss, fam_loss, device, 'all')                    
+                elif loss == 'sequential':
+                    
+                    if epoch < fampoch:
+                        # family only
+                        tot_loss, loss_spec, loss_gen, loss_fam = forward_one_example_rasters(specs_lab, gens_lab, fams_lab, batch, rasters, optimizer, net, spec_loss, gen_loss, fam_loss, device, 'family')
+                    elif epoch >= fampoch and epoch < genpoch:
+                        #  genus
+                        tot_loss, loss_spec, loss_gen, loss_fam = forward_one_example_rasters(specs_lab, gens_lab, fams_lab, batch, rasters, optimizer, net, spec_loss, gen_loss, fam_loss, device, 'genus') 
+                    else:
+                        #  spec only
+                        tot_loss, loss_spec, loss_gen, loss_fam = forward_one_example_rasters(specs_lab, gens_lab, fams_lab, batch, rasters, optimizer, net, spec_loss, gen_loss, fam_loss, device, 'species')
+                elif loss == 'just_fam':
+                    tot_loss, loss_spec, loss_gen, loss_fam = forward_one_example_rasters(specs_lab, gens_lab, fams_lab, batch, rasters, optimizer, net, spec_loss, gen_loss, fam_loss, device, 'family')
+                elif loss == 'fam_gen':
+                    tot_loss, loss_spec, loss_gen, loss_fam = forward_one_example_rasters(specs_lab, gens_lab, fams_lab, batch, rasters, optimizer, net, spec_loss, gen_loss, fam_loss, device, 'fam_gen')
+                    # cnn model that goes straight from cnn to species outpute layer
+                elif loss == 'spec_only':
+                    raise NotImplemented
+                # taxonomic model with loss only on the species layers
+                elif loss == 'spec_loss':
+                    tot_loss, loss_spec, loss_gen, loss_fam = forward_one_example_rasters(specs_lab, gens_lab, fams_lab, batch, rasters, optimizer, net, spec_loss, gen_loss, fam_loss, device, 'species')
+
+
+                else: # loss is none, random forest baseline
+                    raise NotImplemented
+                    
+
+            elif observation == 'joint_pt':
+                (specs_lab, gens_lab, fams_lab, rasters) = ret
+                if loss == 'just_fam':
+                    
+                    tot_loss, loss_spec, loss_gen, loss_fam = forward_one_example_rasteronly(specs_lab, gens_lab, fams_lab, rasters, optimizer, net, spec_loss, gen_loss, fam_loss, device, 'family')
+                elif loss == 'fam_gen':
+                    tot_loss, loss_spec, loss_gen, loss_fam = forward_one_example_rasteronly(specs_lab, gens_lab, fams_lab, rasters, optimizer, net, spec_loss, gen_loss, fam_loss, device, 'fam_gen')
+                elif loss == 'genus':
+                    tot_loss, loss_spec, loss_gen, loss_fam = forward_one_example_rasteronly(specs_lab, gens_lab, fams_lab, rasters, optimizer, net, spec_loss, gen_loss, fam_loss, device, 'genus')
+                
             if tb_writer is not None:
-                if model == 'SpecOnly':
+                if loss == 'spec_only':
                     tb_writer.add_scalar("train/tot_loss", tot_loss, step)
                     tb_writer.add_scalar("train/spec_loss", loss_spec.item(), step)
+                    tot_loss_meter.append(tot_loss.item())                
+                    spec_loss_meter.append(loss_spec.item())
+                elif loss == 'just_fam':
+                    tb_writer.add_scalar("train/tot_loss", tot_loss, step)
+                    tb_writer.add_scalar("train/fam_loss", loss_fam.item(), step)
+                    tot_loss_meter.append(tot_loss.item())                
+                    fam_loss_meter.append(loss_fam.item())
+                elif loss == 'fam_gen':
+                    tb_writer.add_scalar("train/tot_loss", tot_loss, step)
+                    tb_writer.add_scalar("train/fam_loss", loss_fam.item(), step)
+                    tb_writer.add_scalar("train/gen_loss", loss_gen.item(), step)
+                    tot_loss_meter.append(tot_loss.item())                
+                    gen_loss_meter.append(loss_gen.item())
+                    fam_loss_meter.append(loss_fam.item()) 
                 else:
                     tb_writer.add_scalar("train/tot_loss", tot_loss, step)
                     tb_writer.add_scalar("train/spec_loss", loss_spec.item(), step)
                     tb_writer.add_scalar("train/fam_loss", loss_fam.item(), step)
                     tb_writer.add_scalar("train/gen_loss", loss_gen.item(), step)
+                    tot_loss_meter.append(tot_loss.item())                
+                    spec_loss_meter.append(loss_spec.item())
+                    gen_loss_meter.append(loss_gen.item())
+                    fam_loss_meter.append(loss_fam.item()) 
             else:
                 break
-            if model == 'SpecOnly':
-                tot_loss_meter.append(tot_loss.item())                
-                spec_loss_meter.append(loss_spec.item())
-                gen_loss_meter = [ ]
-                fam_loss_meter = [ ]                
-            else: 
-                tot_loss_meter.append(tot_loss.item())                
-                spec_loss_meter.append(loss_spec.item())
-                gen_loss_meter.append(loss_gen.item())
-                fam_loss_meter.append(loss_fam.item()) 
             prog.set_description("loss: {tot_loss}".format(tot_loss=tot_loss))
             prog.update(1)                
             step += 1
+            
     return tot_loss_meter, spec_loss_meter, gen_loss_meter, fam_loss_meter, step    
 
+def forward_one_example_rasteronly(specs_lab, gens_lab, fams_lab, rasters, optimizer, net, spec_loss, gen_loss, fam_loss, device, calculated):
+    
+    rasters = rasters.to(device)
+    specs_lab = specs_lab.to(device)                                     
+    gens_lab = gens_lab.to(device)
+    fams_lab = fams_lab.to(device)
+    optimizer.zero_grad()
+    if calculated == 'species':
+        raise NotImplemented
+    elif calculated == 'family':
+        fams = net(rasters.float()) 
+        #loss_spec = spec_loss(specs, specs_lab) 
+#         loss_gen = gen_loss(gens, gens_lab) 
+        loss_fam = fam_loss(fams, fams_lab)       
+        total_loss = loss_fam
+        loss_gen = None
+    elif calculated == 'genus':
+        fams, gens = net(rasters.float()) 
+        #loss_spec = spec_loss(specs, specs_lab) 
+#         loss_fam = fam_loss(fams, fams_lab)       
+        loss_gen = gen_loss(gens, gens_lab) 
+        total_loss = loss_gen
+        loss_fam = None
+    elif calculated == 'fam_gen':
+        fams, gens = net(rasters.float()) 
+        #loss_spec = spec_loss(specs, specs_lab) 
+        loss_fam = fam_loss(fams, fams_lab)       
+        loss_gen = gen_loss(gens, gens_lab) 
+        total_loss = loss_gen + loss_fam
+    else:
+        raise NotImplemented
+    total_loss.backward()
+    optimizer.step()
+    return total_loss, None, loss_gen, loss_fam
 
 def forward_one_example_rasters(specs_lab, gens_lab, fams_lab, batch, rasters, optimizer, net, spec_loss, gen_loss, fam_loss, device, calculated):
     batch = batch.to(device)
@@ -487,7 +702,6 @@
         total_loss = loss_gen + loss_fam
     else:
         total_loss = loss_spec + loss_gen + loss_fam
-    #print(" total loss {}, total spec loss {}, genus loss {}, family loss {}".format(total_loss.item(), loss_spec.item(), loss_gen.item(), loss_fam.item()))
     total_loss.backward()
     optimizer.step()
     return total_loss, loss_spec, loss_gen, loss_fam
@@ -514,7 +728,6 @@
     loss_spec = spec_loss(specs, specs_lab) 
     loss_gen = gen_loss(gens, gens_lab) 
     loss_fam = fam_loss(fams, fams_lab)
-#     print(f"calculated is {calculated}")
     if calculated == 'species':
         total_loss = loss_spec
     elif calculated == 'family':
@@ -525,7 +738,6 @@
         total_loss = loss_gen + loss_fam
     else:
         total_loss = loss_spec + loss_gen + loss_fam
-#     print(f" total loss {total_loss.item()}, total spec loss {loss_spec.item()}, genus loss {loss_gen.item()}, family loss {loss_fam.item()}")
     total_loss.backward()
     optimizer.step()
     return total_loss, loss_spec, loss_gen, loss_fam
@@ -536,20 +748,19 @@
     print("torch version {}".format(torch.__version__))
 #     print(params.params.device, ARGS.device, " hello3")
     print("number of devices visible: {dev}".format(dev=torch.cuda.device_count()))
-    device = torch.device("cuda:{dev}".format(dev=params.params.device) if params.params.device  >= 0 else "cpu")
+    device = torch.device("cuda:{dev}".format(dev=ARGS.device) if ARGS.device  >= 0 else "cpu")
     print('using device: {device}'.format(device=device))
-    if params.params.device >= 0:
+    if ARGS.device >= 0:
         print("current device: {dev} current device name: {name}".format(dev=torch.cuda.current_device(), name=torch.cuda.get_device_name(torch.cuda.current_device())))
     print("current host: {host}".format(host=socket.gethostname()))
     batch_size=params.params.batch_size
     n_epochs=ARGS.epoch
     # load observation data
-    print("species only: {} cumulative: {} sequential: {}".format(ARGS.species_only, ARGS.cumulative, ARGS.sequential))
     print("loading data")
     datick = time.time()
-    train_dataset = setup_train_dataset(params.params.observation, ARGS.base_dir, params.params.organism, params.params.regionf, ARGS.normalize, ARGS.model)
+    train_dataset = setup_train_dataset(params.params.observation, ARGS.base_dir, params.params.organism, params.params.region, params.params.normalize, params.params.model, params.params.no_altitude)
     if not ARGS.toy_dataset:
-        tb_writer = SummaryWriter(comment="_lr-{}_mod-{}_reg-{}_obs-{}_org-{}_exp_id-{}".format(params.params.lr, params.params.model, params.params.region, params.params.observation, params.params.organism, params.params.exp_id))
+        tb_writer = SummaryWriter(comment="_lr-{}_mod-{}_reg-{}_obs-{}_org-{}_loss-{}_norm-{}_exp_id-{}".format(params.params.lr, params.params.model, params.params.region, params.params.observation, params.params.organism, params.params.loss, params.params.normalize, params.params.exp_id))
 
     else:
         tb_writer = None
@@ -562,26 +773,25 @@
     num_fams = train_dataset.num_fams
     global num_gens
     num_gens = train_dataset.num_gens    
-    num_channels = train_dataset.channels
     start_epoch = None
     step = None 
     net = setup_model(params.params.model, train_dataset)
     net.to(device)
     optimizer = optim.Adam(net.parameters(), lr=params.params.lr)
-    net_path = params.get_recent_model(ARGS.base_dir)
-    if net_path is None or ARGS.from_scratch:
+    
+    if ARGS.from_scratch or not ARGS.load_from_config:
         start_epoch = 0
         step = 0 
     else:
-        model = torch.load(net_path, map_location=device)
-        net.load_state_dict(model['model_state_dict'])
+        net_load = params.get_recent_model(device=device)
+        net.load_state_dict(net_load['model_state_dict'])
         net.to(device)
         optimizer = optim.Adam(net.parameters(), lr=params.params.lr)
-        optimizer.load_state_dict(model['optimizer_state_dict'])
-        start_epoch = model['epoch']
-        step = model['step']
+        optimizer.load_state_dict(net_load['optimizer_state_dict'])
+        start_epoch = net_load['epoch']
+        step = net_load['step']
         print("loading model from epoch {}".format(start_epoch))
-    spec_loss, gen_loss, fam_loss = setup_loss(params.params.observation, train_dataset, params.params.loss, ARGS.weighted, device) 
+    spec_loss, gen_loss, fam_loss = setup_loss(params.params.observation, train_dataset, params.params.loss, params.params.unweighted, device) 
     
     train_samp, test_samp, idxs = split_train_test(train_dataset, val_split) 
     train_loader = setup_dataloader(train_dataset, params.params.observation, batch_size, ARGS.processes, train_samp, ARGS.model)
@@ -589,7 +799,7 @@
     datock = time.time()
     dadiff = datock - datick
     print("loading data took {dadiff} seconds".format(dadiff=dadiff))
-
+    print("number of channels are {}".format(train_dataset.channels))
     num_batches = math.ceil(len(train_dataset) / batch_size)
     print("batch size is {batch_size} and size of dataset is {lens} and num batches is {num_batches}\n".format(batch_size=batch_size, lens=len(train_dataset), num_batches=len(train_loader)))
     print("starting training") 
@@ -610,22 +820,36 @@
         clean_gpu(device)
         tick = time.time()
         net.train()
-        tot_loss_meter, spec_loss_meter, gen_loss_meter, fam_loss_meter, step = train_batch(params.params.observation, train_loader, device, optimizer, net, spec_loss, gen_loss, fam_loss, tb_writer, step, params.params.model, ARGS.species_only, ARGS.sequential, ARGS.cumulative, tot_epoch, epoch)
+
+        tot_loss_meter, spec_loss_meter, gen_loss_meter, fam_loss_meter, step = train_batch(params.params.observation, train_loader, device, optimizer, net, spec_loss, gen_loss, fam_loss, tb_writer, step, params.params.model, tot_epoch, epoch, params.params.loss)
         
         if not ARGS.toy_dataset:
-            if params.params.model == 'SpecOnly':
+
+            if params.params.loss == 'spec_only':
                 all_time_loss.append(np.stack(tot_loss_meter))
                 all_time_sp_loss.append(np.stack(spec_loss_meter))
                 all_time_gen_loss = []
-                all_time_fam_loss = []
+                all_time_fam_loss =[]
+            elif params.params.loss == 'just_fam':
+                all_time_loss.append(np.stack(tot_loss_meter))
+                all_time_sp_loss = []
+                all_time_gen_loss = []
+                all_time_fam_loss.append(np.stack(fam_loss_meter))
+            elif params.params.loss == 'fam_gen':
+                all_time_loss.append(np.stack(tot_loss_meter))
+                all_time_sp_loss = []
+                all_time_gen_loss.append(np.stack(gen_loss_meter))
+                all_time_fam_loss.append(np.stack(fam_loss_meter))
             else:
                 all_time_loss.append(np.stack(tot_loss_meter))
                 all_time_sp_loss.append(np.stack(spec_loss_meter))
                 all_time_gen_loss.append(np.stack(gen_loss_meter))
-                all_time_fam_loss.append(np.stack(fam_loss_meter))        
-        
+                all_time_fam_loss.append(np.stack(fam_loss_meter))
+        else:
+            break
         
         nets_path=params.build_abs_nets_path(epoch)
+        print('nets path ', nets_path)
         torch.save({
                     'epoch': epoch,
                     'model_state_dict': net.state_dict(),
@@ -641,10 +865,7 @@
         all_accs = []
         print("testing model")
         with torch.no_grad():
-            if ARGS.GeoCLEF_validate:
-                test_GeoCLEF_batch(test_loader, ARGS.base_dir, params.params.region, params.params.exp_id, epoch)
-            else:
-                means, all_accs, mean_accs = test_batch(test_loader, tb_writer, device, net, params.params.observation, epoch, params.params.model)       
+            means, all_accs, mean_accs = test_batch(test_loader, tb_writer, device, net, params.params.observation, epoch, params.params.loss)   
         clean_gpu(device)        
         desiderata = {
             'all_loss': all_time_loss,
@@ -657,7 +878,7 @@
             'splits' : idxs,
             'batch_size': batch_size,
         }
-        desiderata_path = params.build_abs_desider_path(ARGS.base_dir, epoch)
+        desiderata_path = params.build_abs_desider_path(epoch)
         with open(desiderata_path, 'wb') as f:
             pickle.dump(desiderata, f, protocol=pickle.HIGHEST_PROTOCOL)
         tock = time.time()
@@ -668,9 +889,18 @@
         tb_writer.close()
 
 if __name__ == "__main__":
-    args = ['load_from_config','lr', 'epoch', 'device', 'toy_dataset', 'processes', 'exp_id', 'base_dir', 'region', 'organism', 'seed', 'observation', 'batch_size', 'model', 'dynamic_batch', 'normalize', 'loss']
+    args = ['load_from_config','lr', 'epoch', 'device', 'toy_dataset', 'loss', 'processes', 'exp_id', 'base_dir', 'region', 'organism', 'seed', 'observation', 'batch_size', 'model', 'normalize', 'unweighted', 'no_alt', 'from_scratch']
     ARGS = config.parse_known_args(args)       
     config.setup_main_dirs(ARGS.base_dir)
-    params = config.Run_Params(ARGS, ARGS.base_dir)
+    print(ARGS)
+#     import pdb; pdb.set_trace()
+    print('epoch', ARGS.epoch)
+    print('load from config ', ARGS.load_from_config)
+    if ARGS.load_from_config is not None:
+        params = config.Run_Params(ARGS.base_dir, ARGS)
+    else:
+        params = config.Run_Params(ARGS.base_dir, ARGS)
+
+    print(type(params), type(ARGS))
     params.setup_run_dirs(ARGS.base_dir)
     train_model(ARGS, params)