--- conflicted
+++ resolved
@@ -864,24 +864,6 @@
         print("testing model")
         with torch.no_grad():
             means, all_accs, mean_accs = test_batch(test_loader, tb_writer, device, net, params.params.observation, epoch, params.params.loss)   
-<<<<<<< HEAD
-        #clean_gpu(device)        
-        desiderata = {
-            'all_loss': all_time_loss,
-            'spec_loss': all_time_sp_loss,
-            'gen_loss': all_time_gen_loss,
-            'fam_loss': all_time_fam_loss,
-            'means': means,
-            'all_accs': all_accs,
-            'mean_accs': mean_accs,
-            'splits' : idxs,
-            'batch_size': batch_size,
-        }
-        desiderata_path = params.build_abs_desider_path(epoch)
-        with open(desiderata_path, 'wb') as f:
-            pickle.dump(desiderata, f, protocol=pickle.HIGHEST_PROTOCOL)
-=======
-        clean_gpu(device)
         if not ARGS.toy_dataset:
             desiderata = {
                 'all_loss': all_time_loss,
@@ -897,7 +879,6 @@
             desiderata_path = params.build_abs_desider_path(epoch)
             with open(desiderata_path, 'wb') as f:
                 pickle.dump(desiderata, f, protocol=pickle.HIGHEST_PROTOCOL)
->>>>>>> d19f807a
         tock = time.time()
         diff = ( tock-tick)/60
         print ("epoch {} took {} minutes".format(epoch, diff))
