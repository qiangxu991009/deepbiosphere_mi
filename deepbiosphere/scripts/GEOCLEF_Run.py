--- conflicted
+++ resolved
@@ -527,22 +527,6 @@
             (secs_label, gens_label, fams_label, all_specs, all_gens, all_fams, loaded_imgs) = dataset.infer_item(idx)    
             batch = torch.from_numpy(np.expand_dims(loaded_imgs, axis=0)).to(device)
             (outputs, gens, fams) = net(batch.float())
-<<<<<<< HEAD
-            specaccs, totspec_accs = utils.num_corr_matches(outputs, specs_lab) # magic no from CELF2020
-            genaccs, totgen_accs = utils.num_corr_matches(gens, gens_label) # magic no from CELF2020                        
-            famaccs, totfam_accs = utils.num_corr_matches(fams, fams_label) # magic no from CELF2020     
-            import pdb; pdb.set_trace()
-            #TODO: add other accuracy metrics??
-            prog.set_description("mean accuracy across batch: {acc0}".format(acc0=specaccs.mean()))
-            prog.update(1)          
-            if tb_writer is not None:
-                tb_writer.add_scalar("test/avg_spec_accuracy", specaccs.mean(), epoch)
-                tb_writer.add_scalar("test/avg_gen_accuracy", genaccs.mean(), epoch)
-                tb_writer.add_scalar("test/avg_fam_accuracy", famaccs.mean(), epoch)                        
-            allspec.append(totspec_accs)
-            allgen.append(totgen_accs)
-            allfam.append(totfam_accs)
-=======
             fam_weight = dataset.fam_freqs[fams_label]
             gen_weight = dataset.gen_freqs[gens_label]
             spec_weight = dataset.spec_freqs[secs_label]
@@ -568,7 +552,6 @@
             tb_writer.add_scalar("test/avg_spec_recall", mean(all_srec) * 100, epoch)
             tb_writer.add_scalar("test/avg_spec_top1_recall", mean(all_ts) * 100, epoch) 
             
->>>>>>> 18f1eb80
     prog.close()
     return allfam, allgen, allspec
 
