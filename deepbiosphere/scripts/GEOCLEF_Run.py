import pickle
import pandas as pd
import argparse
import time
#from IPython.core.debugger import set_trace
import deepdish as dd
import numpy as np
import socket
import torch
import torch.nn as nn
import torch.optim as optim
from torch.utils.tensorboard import SummaryWriter
import itertools
import gc
import csv
from torch.utils.data import DataLoader
from torch.utils.data.sampler import SubsetRandomSampler
import math
from tqdm import tqdm
from deepbiosphere.scripts import GEOCLEF_CNN as cnn
from deepbiosphere.scripts import GEOCLEF_Dataset as Dataset
from deepbiosphere.scripts import GEOCLEF_Utils as utils
from deepbiosphere.scripts import GEOCLEF_Config as config





def split_train_test(full_dat, split_amt):
    '''grab split_amt% of labeled data for holdout testing'''
    idxs = np.random.permutation(len(full_dat))
    split = int(len(idxs)*split_amt)
    training_idx, test_idx = idxs[:split], idxs[split:]
    train_sampler = SubsetRandomSampler(training_idx)
    valid_sampler = SubsetRandomSampler(test_idx)
    return train_sampler, valid_sampler, {'train': training_idx, 'test' : test_idx}


      

def check_mem():
    '''Grabs all in-scope tensors '''
    for obj in gc.get_objects():
        try:
            if torch.is_tensor(obj) or (hasattr(obj, 'data') and torch.is_tensor(obj.data)):
                print(type(obj), obj.size(), obj.device)
        except: pass


def setup_train_dataset(observation, base_dir, organism, region, toy_dataset, normalize):
    '''grab and setup train dataset'''

    if observation == 'single':
        if region == 'both':
            return Dataset.GEOCELF_Dataset_Full(base_dir, organism)
        else:
            return Dataset.Single_Toy_Dataset(base_dir, organism, region)  if toy_dataset else Dataset.GEOCELF_Dataset(base_dir, organism, region)
    elif observation == 'joint':
        if region == 'both':
            return Dataset.GEOCELF_Dataset_Joint_Full(base_dir, organism)
        else:
            if model == 'MixNet':
                return Dataset.GEOCELF_Dataset_Joint_Scalar_Raster(base_dir, organism, region, normalize=normalize)
            else:
                return Dataset.Joint_Toy_Dataset(base_dir, organism, region) if toy_dataset else Dataset.GEOCELF_Dataset_Joint(base_dir, organism, region)
    else:
        exit(1), "should never reach this..."
        
def setup_model(model, num_specs, num_fams, num_gens, num_channels, num_rasters=None):
    # baselines
    if model == 'SVM':
        raise NotImplementedError
    elif model == 'RandomForest':
        raise NotImplementedError
    elif model == 'SVM':
        raise NotImplementedError
    # some flavor of convnet architecture
    elif model == 'OGNoFamNet':
        return cnn.OGNoFamNet(species=num_specs, families=num_fams, genuses=num_gens, num_channels=num_channels)        
    elif model == 'OGNet':
        print("channels", num_channels)
        return cnn.OGNet(species=num_specs, families=num_fams, genuses=num_gens, num_channels=num_channels)        
    elif model == 'SkipFCNet':
        return cnn.SkipFCNet(species=num_specs, families=num_fams, genuses=num_gens, num_channels=num_channels)        
    elif model == 'SkipNet':
        return cnn.SkipNet(species=num_specs, families=num_fams, genuses=num_gens, num_channels=num_channels)        
    elif model == 'MixNet':
        return cnn.MixNet(species=num_specs, families=num_fams, genuses=num_gens, num_channels=num_channels, env_rasters=num_rasters)
    else: 
        exit(1), "if you reach this, you got a real problem bucko"



def setup_GeoCLEF_dataloaders(train_dataset, base_dir, region, observation, batch_size, processes, optimizer, net, spec_loss, fam_loss, gen_loss):
    train_samp = SubsetRandomSampler(np.arange(len(train_dataset)))
    train_loader = setup_dataloader(train_dataset, observation, batch_size, processes, train_samp)
    #Call check_batch_size here!
    if ARGS.dynamic_batch:
        batch_size, train_loader = check_batch_size(observation, train_dataset, processes, train_loader, batch_size, optimizer, net, spec_loss, fam_loss, gen_loss, train_samp, device)
    test_dataset = Dataset.GEOCELF_Test_Dataset_Full(base_dir) if region == 'us_fr' else Dataset.GEOCELF_Test_Dataset(base_dir, region)
    test_loader = DataLoader(test_dataset, batch_size, shuffle=True, pin_memory=True, num_workers=processes)       
    return train_loader, test_loader, batch_size

def setup_dataloader(dataset, observation, batch_size, processes, sampler):
    if observation == 'joint':
        collate_fn = joint_collate_fn
    elif observation == 'single':
        collate_fn = single_collate_fn
    elif model == 'MixNet':
        collate_fn = joint_raster_collate_fn
    dataloader = DataLoader(dataset, batch_size, pin_memory=True, num_workers=processes, collate_fn=collate_fn, sampler=sampler)

    return dataloader


    
def setup_loss(observation, dataset, device):
    spec_freq = Dataset.freq_from_dict(dataset.spec_freqs)
    gen_freq = Dataset.freq_from_dict(dataset.gen_freqs)
    fam_freq = Dataset.freq_from_dict(dataset.fam_freqs)    
    spec_freq = 1.0 / torch.tensor(spec_freq, dtype=torch.float, device=device)
    gen_freq = 1.0 / torch.tensor(gen_freq, dtype=torch.float, device=device)
    fam_freq = 1.0 / torch.tensor(fam_freq, dtype=torch.float, device=device)
    if observation == 'joint':
        spec_loss = torch.nn.BCEWithLogitsLoss(spec_freq)
        gen_loss = torch.nn.BCEWithLogitsLoss(gen_freq)
        fam_loss = torch.nn.BCEWithLogitsLoss(fam_freq)    
        return spec_loss, gen_loss, fam_loss
    elif observation == 'single':
        spec_loss = torch.nn.CrossEntropyLoss(spec_freq)
        gen_loss = torch.nn.CrossEntropyLoss(gen_freq)
        fam_loss = torch.nn.CrossEntropyLoss(fam_freq)  
        return spec_loss, gen_loss, fam_loss
    
    
def clean_gpu(device):
    if device is not None:
        print("cleaning gpu")            
        torch.cuda.empty_cache()
        
def single_collate_fn(batch): 
    # batch is a list of tuples of (composite_label <np array [3]>, images <np array [6, 256, 256]>)   
    labs, img = zip(*batch) 
    lbs = [torch.tensor(l, dtype=torch.long) for l in labs]      
    img = [i.astype(np.uint8, copy=False) for i in img]
    imgs = [torch.from_numpy(i) for i in img]
    return torch.stack(lbs), torch.stack(imgs)  

def joint_collate_fn(batch):
    # batch is a list of tuples of (specs_label, gens_label, fams_label, images)  
    all_specs = []
    all_gens = []
    all_fams = []
    imgs = []
    #(specs_label, gens_label, fams_label, images)  
    for (spec, gen, fam, img) in batch:
        specs_tens = torch.zeros(num_specs)
        specs_tens[spec] += 1
        all_specs.append(specs_tens)

        gens_tens = torch.zeros(num_gens)
        gens_tens[gen] += 1
        all_gens.append(gens_tens)

        fams_tens = torch.zeros(num_fams)
        fams_tens[fam] += 1
        all_fams.append(fams_tens)
        imgs.append(img)
    return torch.stack(all_specs), torch.stack(all_gens), torch.stack(all_fams), torch.from_numpy(np.stack(imgs))

def joint_raster_collate_fn(batch):
    # batch is a list of tuples of (specs_label, gens_label, fams_label, images, env_rasters)  
    all_specs = []
    all_gens = []
    all_fams = []
    imgs = []
    rasters = []
    #(specs_label, gens_label, fams_label, images, env_rasters)  
    for (spec, gen, fam, img, raster) in batch:
        specs_tens = torch.zeros(num_specs)
        specs_tens[spec] += 1
        all_specs.append(specs_tens)

        gens_tens = torch.zeros(num_gens)
        gens_tens[gen] += 1
        all_gens.append(gens_tens)

        fams_tens = torch.zeros(num_fams)
        fams_tens[fam] += 1
        all_fams.append(fams_tens)
        imgs.append(img)
        rasters.append(raster)
    return torch.stack(all_specs), torch.stack(all_gens), torch.stack(all_fams), torch.from_numpy(np.stack(imgs)), torch.from_numpy(np.stack(rasters))

def test_batch(test_loader, tb_writer, device, net, observation, epoch):
    if observation == 'joint':
        return test_joint_obs_batch(test_loader, tb_writer, device, net, epoch)
    elif observation == 'single':
        return test_single_obs_batch(test_loader, tb_writer, device, net, epoch)

def test_single_obs_batch(test_loader, tb_writer, device, net, epoch):
     with tqdm(total=len(test_loader), unit="batch") as prog:
        all_accs = []
        all_spec = []
        all_gen = []
        all_fam = []
        for i, (labels, batch) in enumerate(test_loader):
            labels = labels.to(device)
            batch = batch.to(device)
            (outputs, genus, family) = net(batch.float())
            spec_accs = utils.topk_acc(outputs, labels[:,0], topk=(30,1), device=device) # magic no from CELF2020
            gens_accs = utils.topk_acc(genus, labels[:,1], topk=(30,1), device=device) # magic no from CELF2020
            fam_accs = utils.topk_acc(family, labels[:,2], topk=(30,1), device=device) # magic no from CELF2020
            prog.set_description("top 30: {acc0}  top1: {acc1}".format(acc0=spec_accs[0], acc1=spec_accs[1]))
            all_spec.append(spec_accs)
            all_gen.append(gens_accs)
            all_fam.append(fam_accs)
            if tb_writer is not None:
                tb_writer.add_scalar("test/30_spec_accuracy", spec_accs[0], epoch)
                tb_writer.add_scalar("test/1_spec_accuracy", spec_accs[1], epoch)  

                tb_writer.add_scalar("test/30_gen_accuracy", gens_accs[0], epoch)
                tb_writer.add_scalar("test/1_gen_accuracy", gens_accs[1], epoch)  

                tb_writer.add_scalar("test/30_fam_accuracy", fam_accs[0], epoch)
                tb_writer.add_scalar("test/1_fam_accuracy", fam_accs[1], epoch)                          

            prog.update(1)
        prog.close()
        return all_spec, all_gen, all_fam
    
def test_joint_obs_batch(test_loader, tb_writer, device, net, epoch):
    with tqdm(total=len(test_loader), unit="batch") as prog:
        means = []
        all_accs = []
        mean_accs = []
        for i, (specs_label, gens_label, fams_label, loaded_imgs) in enumerate(test_loader):
            batch = loaded_imgs.to(device)
            specs_lab = specs_label.to(device)                                     
            gens_label = gens_label.to(device)
            fams_label = fams_label.to(device)
            (outputs, gens, fams) = net(batch.float()) 
            specaccs, totspec_accs = utils.num_corr_matches(outputs, specs_lab) # magic no from CELF2020
            genaccs, totgen_accs = utils.num_corr_matches(gens, gens_label) # magic no from CELF2020                        
            famaccs, totfam_accs = utils.num_corr_matches(fams, fams_label) # magic no from CELF2020                        
            prog.set_description("mean accuracy across batch: {acc0}".format(acc0=specaccs.mean()))
            prog.update(1)          
            if tb_writer is not None:
                tb_writer.add_scalar("test/avg_spec_accuracy", specaccs.mean(), epoch)
                tb_writer.add_scalar("test/avg_gen_accuracy", genaccs.mean(), epoch)
                tb_writer.add_scalar("test/avg_fam_accuracy", famaccs.mean(), epoch)                        
            all_accs.append(totspec_accs)
            mean_accs.append(specaccs)
            means.append(specaccs.mean()) 
    prog.close()
    return means, all_accs, mean_accs

def write_batch_GeoCLEF(batch, device, net, writer, train_dataset):
    batch = batch.to(device)                                  
    (outputs, _, _) = net(batch.float()) 
    scores, idxs = torch.topk(outputs.cpu(), dim=1, k=150)
    top_scores = scores[:,:150]
    top_idxs = idxs[:,:150]
    for scores, ids, idd in zip(top_scores, top_idxs, id_):
        ids = [train_dataset.idx_2_id[i.item()] for i in ids]
        row = itertools.chain( [idd.item()], ids, scores.tolist())
        writer.writerow(row)

def test_GeoCLEF_batch(test_loader, base_dir, region, exp_id, epoch):
    with tqdm(total=len(test_loader), unit="obs") as prog:
        file = "{}output/{}_{}_e{}.csv".format(base_dir, country, exp_id, epoch)
        with open(file,'w') as f:
            writer = csv.writer(f, dialect='unix')
            top_class = ['top_{n}_class_id'.format(n=n) for n in np.arange(1, 151)] #GeoCLEF magic number
            top_score = ['top_{n}_class_score'.format(n=n) for n in np.arange(1, 151)]  
            header = ['observation_id'] + top_class + top_score
            writer.writerow(header)
            for i, (batch, id_) in enumerate(test_loader):
                write_batch_GeoCLEF(batch, device, net, writer, train_dataset)
                prog.update(1)
    prog.close()

def train_batch(observation, train_loader, device, optimizer, net, spec_loss, gen_loss, fam_loss, tb_writer, step):
    
    tot_loss_meter = []
    spec_loss_meter = []
    gen_loss_meter = []
    fam_loss_meter = []  

    with tqdm(total=len(train_loader), unit="batch") as prog:
        
        for i, ret in enumerate(train_loader):     
#             print("observatin ", observation)
            if observation == 'joint':

                (specs_lab, gens_lab, fams_lab, batch) = ret
                tot_loss, loss_spec, loss_gen, loss_fam = forward_one_example(specs_lab, gens_lab, fams_lab, batch, optimizer, net, spec_loss, gen_loss, fam_loss, device)
            elif observation == 'single':
                (labels, batch) = ret
                specs_lab = labels[:,0]
                gens_lab = labels[:,1]
                fams_lab = labels[:,2]
<<<<<<< HEAD

            tot_loss, loss_spec, loss_gen, loss_fam = forward_one_example(specs_lab, gens_lab, fams_lab, batch, optimizer, net, spec_loss, gen_loss, fam_loss, device)
            if tb_writer is not None:
=======
                tot_loss, loss_spec, loss_gen, loss_fam = forward_one_example(specs_lab, gens_lab, fams_lab, batch, optimizer, net, spec_loss, gen_loss, fam_loss, device)
            elif model == 'MixNet':
                (specs_label, gens_label, fams_label, images, env_rasters) = ret
                forward_one_example_rasters(specs_lab, gens_lab, fams_lab, batch, rasters, optimizer, net, spec_loss, gen_loss, fam_loss, device)                
#             tot_loss, loss_spec, loss_gen, loss_fam = forward_one_example(specs_lab, gens_lab, fams_lab, batch, optimizer, net, spec_loss, gen_loss, fam_loss, device)
            if tb_writer not None:
>>>>>>> ca292146
                tb_writer.add_scalar("train/tot_loss", tot_loss, step)
                tb_writer.add_scalar("train/spec_loss", loss_spec.item(), step)
                tb_writer.add_scalar("train/fam_loss", loss_fam.item(), step)
                tb_writer.add_scalar("train/gen_loss", loss_gen.item(), step)   
            tot_loss_meter.append(tot_loss.item())                
            spec_loss_meter.append(loss_spec.item())
            gen_loss_meter.append(loss_gen.item())
            fam_loss_meter.append(loss_fam.item()) 
            prog.set_description("loss: {tot_loss}".format(tot_loss=tot_loss))
            prog.update(1)                
            step += 1
    return tot_loss_meter, spec_loss_meter, gen_loss_meter, fam_loss_meter, step    

def forward_one_example_rasters(specs_lab, gens_lab, fams_lab, batch, rasters, optimizer, net, spec_loss, gen_loss, fam_loss, device):
    batch = batch.to(device)
    rasters = rasters.to(device)
    specs_lab = specs_lab.to(device)                                     
    gens_lab = gens_lab.to(device)
    fams_lab = fams_lab.to(device)
    optimizer.zero_grad()
    (specs, gens, fams) = net(batch.float(), rasters.float()) 
    loss_spec = spec_loss(specs, specs_lab) 
    loss_gen = gen_loss(gens, gens_lab) 
    loss_fam = fam_loss(fams, fams_lab)       
    total_loss = loss_spec + loss_gen + loss_fam
    total_loss.backward()
    optimizer.step()
    return total_loss, loss_spec, loss_gen, loss_fam

def forward_one_example(specs_lab, gens_lab, fams_lab, batch, optimizer, net, spec_loss, gen_loss, fam_loss, device):
    batch = batch.to(device)
    specs_lab = specs_lab.to(device)                                     
    gens_lab = gens_lab.to(device)
    fams_lab = fams_lab.to(device)
    optimizer.zero_grad()
    (specs, gens, fams) = net(batch.float()) 
    loss_spec = spec_loss(specs, specs_lab) 
    loss_gen = gen_loss(gens, gens_lab) 
    loss_fam = fam_loss(fams, fams_lab)       
    total_loss = loss_spec + loss_gen + loss_fam
    total_loss.backward()
    optimizer.step()
    return total_loss, loss_spec, loss_gen, loss_fam

def check_batch_size(observation, dataset, processes, loader, batch_size, optimizer, net, spec_loss, fam_loss, gen_loss, sampler, device):
    if batch_size < 1:
        exit(1), "non-memory error present!"
    for ret in loader:
        if observation == 'single':
            labels, batch = ret
            specs_lab = labels[:,0]
            gens_lab = labels[:,1]
            fams_lab = labels[:,2]
        elif observation == 'joint':
            specs_lab, gens_lab, fams_lab, batch = ret
        try:
            forward_one_example(specs_lab, gens_lab, fams_lab, batch, optimizer, net, spec_loss, gen_loss, fam_loss, device)
        except RuntimeError:
            batch_size -= 1
            print("decreasing batch size to {}".format(batch_size))
            loader = setup_dataloader(dataset, observation, batch_size, processes, sampler)
            check_batch_size(observation, dataset, processes, loader, batch_size, optimizer, net, spec_loss, fam_loss, gen_loss, sampler, device)
        break
    return batch_size, loader
    
def train_model(ARGS, params):
    #TODO: add checking if config exists and starting from that version
    print("torch version {}".format(torch.__version__))
#     print(params.params.device, ARGS.device, " hello3")
    print("number of devices visible: {dev}".format(dev=torch.cuda.device_count()))
    device = torch.device("cuda:{dev}".format(dev=params.params.device) if params.params.device is not None else "cpu")
    print('using device: {device}'.format(device=device))
    if params.params.device is not None:
        print("current device: {dev} current device name: {name}".format(dev=torch.cuda.current_device(), name=torch.cuda.get_device_name(torch.cuda.current_device())))
    print("current host: {host}".format(host=socket.gethostname()))
    batch_size=ARGS.batch_size
    n_epochs=ARGS.epoch
    # load observation data
    print("loading data")
    datick = time.time()
    train_dataset = setup_train_dataset(params.params.observation, ARGS.base_dir, params.params.organism, params.params.region, ARGS.toy_dataset, ARGS.normalize)
    if not ARGS.toy_dataset:
        tb_writer = SummaryWriter(comment="_lr-{}_mod-{}_reg-{}_obs-{}_org-{}_exp_id-{}".format(params.params.lr, params.params.model, params.params.region, params.params.observation, params.params.organism, params.params.exp_id))

    else:
        tb_writer = None
    val_split = .9
    print("setting up network")
    # global so can access in collate_fn easily
    global num_specs 
    num_specs = train_dataset.num_specs
    global num_fams
    num_fams = train_dataset.num_fams
    global num_gens
    num_gens = train_dataset.num_gens    
    num_channels = train_dataset.channels
    num_rasters = train_dataset.num_rasters if ARGS.model == 'MixNet' else None
    start_epoch = None
    net_path = params.get_recent_model(ARGS.base_dir)
    
    if net_path is None or ARGS.from_scratch:
        net = setup_model(params.params.model, num_specs, num_fams, num_gens, num_channels, num_rasters)
        optimizer = optim.Adam(net.parameters(), lr=params.params.lr)
        net.to(device)
        start_epoch = 0
    else:
        model = torch.load(net_path, map_location=device)
        net = setup_model(params.params.model, num_specs, num_fams, num_gens, num_channels)
        optimizer = optim.Adam(net.parameters(), lr=params.params.lr)
        net.load_state_dict(model['model_state_dict'])
        optimizer.load_state_dict(model['optimizer_state_dict'])
        start_epoch = model['epoch']
        net.to(device)
#         optimizer.to(device)
        print("loading model from epoch {}".format(start_epoch))
    
    spec_loss, gen_loss, fam_loss = setup_loss(params.params.observation, train_dataset, device) 
#     set_trace()       
    if ARGS.GeoCLEF_validate:
        train_loader, test_loader, batch_size = setup_GeoCLEF_dataloaders(train_dataset, ARGS.base_dir, params.params.region, params.params.observation, batch_size, ARGS.processes, optimizer, net, spec_loss, fam_loss, gen_loss)

    else: 
        train_samp, test_samp, idxs = split_train_test(train_dataset, val_split) 
        train_loader = setup_dataloader(train_dataset, params.params.observation, batch_size, ARGS.processes, train_samp)
        if ARGS.dynamic_batch:
            batch_size, train_loader = check_batch_size(params.params.observation, train_dataset, ARGS.processes, train_loader, batch_size, optimizer, net, spec_loss, fam_loss, gen_loss, train_samp, device)
        test_loader = setup_dataloader(train_dataset, params.params.observation, batch_size, ARGS.processes, test_samp)
    datock = time.time()
    dadiff = datock - datick
    print("loading data took {dadiff} seconds".format(dadiff=dadiff))


    num_batches = math.ceil(len(train_dataset) / batch_size)
    print("batch size is {batch_size} and size of dataset is {lens} and num batches is {num_batches}\n".format(batch_size=batch_size, lens=len(train_dataset), num_batches=len(train_loader)))
    print("starting training") 
    all_time_loss = []
    all_time_sp_loss = []
    all_time_gen_loss = []
    all_time_fam_loss = []  
    step = 0
    epoch = start_epoch
    while epoch < n_epochs:
        print("starting training for epoch {}".format(epoch))
        clean_gpu(device)
        if params.params.device is not None:
            torch.cuda.synchronize()
        tick = time.time()
        net.train()
        if ARGS.dynamic_batch:
            try:
                tot_loss_meter, spec_loss_meter, gen_loss_meter, fam_loss_meter, step = train_batch(params.params.observation, train_loader, device, optimizer, net, spec_loss, gen_loss, fam_loss, tb_writer, step)
            except RuntimeError: # CUDA: Out of memory is a generic RTE
                batch_size -= 1
                if batch_size < 0:
                    exit(1), "non-memory error present!"
                print("decreasing batch size to {} at epoch {}".format(batch_size, epoch))
                if ARGS.GeoCLEF_validate:
                    train_loader, test_loader, batch_size = setup_GeoCLEF_dataloaders(train_dataset, ARGS.base_dir, params.params.region, params.params.observation, batch_size, ARGS.processes, optimizer, net, spec_loss, fam_loss, gen_loss)
                else:
                    train_loader = setup_dataloader(train_dataset, params.params.observation, batch_size, ARGS.processes, train_samp)       

                    test_loader = setup_dataloader(train_dataset, params.params.observation, batch_size, ARGS.processes, test_samp)
                    print(check_mem())
                    continue
        else:
            tot_loss_meter, spec_loss_meter, gen_loss_meter, fam_loss_meter, step = train_batch(params.params.observation, train_loader, device, optimizer, net, spec_loss, gen_loss, fam_loss, tb_writer, step)
        all_time_loss.append(np.stack(tot_loss_meter))
        all_time_sp_loss.append(np.stack(spec_loss_meter))
        all_time_gen_loss.append(np.stack(gen_loss_meter))
        all_time_fam_loss.append(np.stack(fam_loss_meter))        
        
        # save model 
        nets_path=params.build_abs_nets_path(ARGS.base_dir, epoch)
        torch.save({
                    'epoch': epoch,
                    'model_state_dict': net.state_dict(),
                    'optimizer_state_dict': optimizer.state_dict()
                    }, nets_path)        
        
        clean_gpu(device)
        # test
        net.eval()
        all_accs = []
        print("testing model")
        with torch.no_grad():
            if ARGS.GeoCLEF_validate:
                test_GeoCLEF_batch(test_loader, ARGS.base_dir, params.params.region, params.params.exp_id, epoch)
            else:
                means, all_accs, mean_accs = test_batch(test_loader, tb_writer, device, net, params.params.observation, epoch)       
        clean_gpu(device)        
        desiderata = {
            'all_loss': all_time_loss,
            'spec_loss': all_time_sp_loss,
            'gen_loss': all_time_gen_loss,
            'fam_loss': all_time_fam_loss,
            'means': means,
            'all_accs': all_accs,
            'mean_accs': mean_accs,
            'splits' : idxs
        }
        desiderata_path = params.build_abs_desider_path(ARGS.base_dir, epoch)
        #dd.io.save(desiderata_path, desiderata, compression=True)
        with open(desiderata_path, 'wb') as f:
            pickle.dump(desiderata, f, protocol=pickle.HIGHEST_PROTOCOL)
        tock = time.time()
        diff = ( tock-tick)/60
        print ("one epoch took {} minutes".format(diff))
        epoch += 1
        print("epoch is {}".format(epoch))
    if not ARGS.toy_dataset:
        tb_writer.close()

if __name__ == "__main__":
    args = ['lr', 'epoch', 'device', 'toy_dataset', 'processes', 'exp_id', 'base_dir', 'region', 'organism', 'seed', 'GeoCLEF_validate', 'observation', 'batch_size', 'model', 'from_scratch', 'dynamic_batch', 'normalize']
    print("main ", args)
    ARGS = config.parse_known_args(args)
    config.setup_main_dirs(ARGS.base_dir)
    params = config.Run_Params(ARGS)
    params.setup_run_dirs(ARGS.base_dir)
    train_model(ARGS, params)<|MERGE_RESOLUTION|>--- conflicted
+++ resolved
@@ -300,18 +300,12 @@
                 specs_lab = labels[:,0]
                 gens_lab = labels[:,1]
                 fams_lab = labels[:,2]
-<<<<<<< HEAD
-
-            tot_loss, loss_spec, loss_gen, loss_fam = forward_one_example(specs_lab, gens_lab, fams_lab, batch, optimizer, net, spec_loss, gen_loss, fam_loss, device)
-            if tb_writer is not None:
-=======
                 tot_loss, loss_spec, loss_gen, loss_fam = forward_one_example(specs_lab, gens_lab, fams_lab, batch, optimizer, net, spec_loss, gen_loss, fam_loss, device)
             elif model == 'MixNet':
                 (specs_label, gens_label, fams_label, images, env_rasters) = ret
                 forward_one_example_rasters(specs_lab, gens_lab, fams_lab, batch, rasters, optimizer, net, spec_loss, gen_loss, fam_loss, device)                
 #             tot_loss, loss_spec, loss_gen, loss_fam = forward_one_example(specs_lab, gens_lab, fams_lab, batch, optimizer, net, spec_loss, gen_loss, fam_loss, device)
-            if tb_writer not None:
->>>>>>> ca292146
+            if tb_writer is not None:
                 tb_writer.add_scalar("train/tot_loss", tot_loss, step)
                 tb_writer.add_scalar("train/spec_loss", loss_spec.item(), step)
                 tb_writer.add_scalar("train/fam_loss", loss_fam.item(), step)
