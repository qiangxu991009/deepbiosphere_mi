import pickle
import pandas as pd
import argparse
import time
#from IPython.core.debugger import set_trace
import deepdish as dd
import numpy as np
import socket
import torch
import torch.nn as nn
import torch.optim as optim
from torch.utils.tensorboard import SummaryWriter
import itertools
import gc
import csv
from torch.utils.data import DataLoader
from torch.utils.data.sampler import SubsetRandomSampler
import math
from tqdm import tqdm
from deepbiosphere.scripts import GEOCLEF_CNN as cnn
from deepbiosphere.scripts import GEOCLEF_Dataset as Dataset
from deepbiosphere.scripts import GEOCLEF_Utils as utils
from deepbiosphere.scripts import GEOCLEF_Config as config





def split_train_test(full_dat, split_amt):
    '''grab split_amt% of labeled data for holdout testing'''
    idxs = np.random.permutation(len(full_dat))
    split = int(len(idxs)*split_amt)
    training_idx, test_idx = idxs[:split], idxs[split:]
    train_sampler = SubsetRandomSampler(training_idx)
    valid_sampler = SubsetRandomSampler(test_idx)
    return train_sampler, valid_sampler, {'train': training_idx, 'test' : test_idx}


      

def check_mem():
    '''Grabs all in-scope tensors '''
    for obj in gc.get_objects():
        try:
            if torch.is_tensor(obj) or (hasattr(obj, 'data') and torch.is_tensor(obj.data)):
                print(type(obj), obj.size(), obj.device)
        except: pass


def setup_train_dataset(observation, base_dir, organism, region, toy_dataset, normalize, model):
    '''grab and setup train dataset'''

    if observation == 'single':
        if region == 'both':
            return Dataset.GEOCELF_Dataset_Full(base_dir, organism)
        else:
            return Dataset.Single_Toy_Dataset(base_dir, organism, region)  if toy_dataset else Dataset.GEOCELF_Dataset(base_dir, organism, region)
    elif observation == 'joint':
        if region == 'both':
            return Dataset.GEOCELF_Dataset_Joint_Full(base_dir, organism)
        else:
            if model == 'MixNet' or model == 'MixFullNet':
                return Dataset.GEOCELF_Dataset_Joint_BioClim(base_dir, organism, region, normalize=normalize) 
            else:
                return Dataset.Joint_Toy_Dataset(base_dir, organism, region) if toy_dataset else Dataset.GEOCELF_Dataset_Joint(base_dir, organism, region)
    else:
        exit(1), "should never reach this..."
        
def setup_model(model, num_specs, num_fams, num_gens, num_channels, num_rasters=None):
    # baselines
    if model == 'SVM':
        raise NotImplementedError
    elif model == 'RandomForest':
        raise NotImplementedError
    elif model == 'SVM':
        raise NotImplementedError
    # some flavor of convnet architecture
    elif model == 'OGNoFamNet':
        return cnn.OGNoFamNet(species=num_specs, families=num_fams, genuses=num_gens, num_channels=num_channels)        
    elif model == 'OGNet':
        print("channels", num_channels)
        return cnn.OGNet(species=num_specs, families=num_fams, genuses=num_gens, num_channels=num_channels)        
    elif model == 'SkipFCNet':
        return cnn.SkipFCNet(species=num_specs, families=num_fams, genuses=num_gens, num_channels=num_channels)        
    elif model == 'SkipNet':
        return cnn.SkipNet(species=num_specs, families=num_fams, genuses=num_gens, num_channels=num_channels)        
    elif model == 'MixNet':
        return cnn.MixNet(species=num_specs, families=num_fams, genuses=num_gens, num_channels=num_channels, env_rasters=num_rasters)
    elif model == 'MixFullNet':
        return cnn.MixFullNet(species=num_specs, families=num_fams, genuses=num_gens, num_channels=num_channels, env_rasters=num_rasters)
    elif model == 'SkipFullFamNet':
        return cnn.SkipFullFamNet(species=num_specs, families=num_fams, genuses=num_gens, num_channels=num_channels)
    else: 
        exit(1), "if you reach this, you got a real problem bucko"



def setup_GeoCLEF_dataloaders(train_dataset, base_dir, region, observation, batch_size, processes, optimizer, net, spec_loss, fam_loss, gen_loss):
    train_samp = SubsetRandomSampler(np.arange(len(train_dataset)))
    train_loader = setup_dataloader(train_dataset, observation, batch_size, processes, train_samp)
    #Call check_batch_size here!
    if ARGS.dynamic_batch:
        batch_size, train_loader = check_batch_size(observation, train_dataset, processes, train_loader, batch_size, optimizer, net, spec_loss, fam_loss, gen_loss, train_samp, device)
    test_dataset = Dataset.GEOCELF_Test_Dataset_Full(base_dir) if region == 'us_fr' else Dataset.GEOCELF_Test_Dataset(base_dir, region)
    test_loader = DataLoader(test_dataset, batch_size, shuffle=True, pin_memory=False, num_workers=processes)       
    return train_loader, test_loader, batch_size

def setup_dataloader(dataset, observation, batch_size, processes, sampler, model):
    if model == 'MixNet' or model == 'MixFullNet':
        collate_fn = joint_raster_collate_fn
    elif observation == 'joint':
        collate_fn = joint_collate_fn
    elif observation == 'single':
        collate_fn = single_collate_fn
    dataloader = DataLoader(dataset, batch_size, pin_memory=False, num_workers=processes, collate_fn=collate_fn, sampler=sampler)

    return dataloader


    
def setup_loss(observation, dataset, device):
    spec_freq = Dataset.freq_from_dict(dataset.spec_freqs)
    gen_freq = Dataset.freq_from_dict(dataset.gen_freqs)
    fam_freq = Dataset.freq_from_dict(dataset.fam_freqs)    
    spec_freq = 1.0 / torch.tensor(spec_freq, dtype=torch.float, device=device)
    gen_freq = 1.0 / torch.tensor(gen_freq, dtype=torch.float, device=device)
    fam_freq = 1.0 / torch.tensor(fam_freq, dtype=torch.float, device=device)
    if observation == 'joint':
        spec_loss = torch.nn.BCEWithLogitsLoss(spec_freq)
        gen_loss = torch.nn.BCEWithLogitsLoss(gen_freq)
        fam_loss = torch.nn.BCEWithLogitsLoss(fam_freq)    
        return spec_loss, gen_loss, fam_loss
    elif observation == 'single':
        spec_loss = torch.nn.CrossEntropyLoss(spec_freq)
        gen_loss = torch.nn.CrossEntropyLoss(gen_freq)
        fam_loss = torch.nn.CrossEntropyLoss(fam_freq)  
        return spec_loss, gen_loss, fam_loss
    
    
def clean_gpu(device):
    if device is not None:
        print("cleaning gpu")            
        torch.cuda.empty_cache()
        
def single_collate_fn(batch): 
    # batch is a list of tuples of (composite_label <np array [3]>, images <np array [6, 256, 256]>)   
    labs, img = zip(*batch) 
    lbs = [torch.tensor(l, dtype=torch.long) for l in labs]      
    img = [i.astype(np.uint8, copy=False) for i in img]
    imgs = [torch.from_numpy(i) for i in img]
    return torch.stack(lbs), torch.stack(imgs)  

def joint_collate_fn(batch):
    # batch is a list of tuples of (specs_label, gens_label, fams_label, images)  
    all_specs = []
    all_gens = []
    all_fams = []
    imgs = []
    #(specs_label, gens_label, fams_label, images)  
    for (spec, gen, fam, img) in batch:
        specs_tens = torch.zeros(num_specs)
        specs_tens[spec] += 1
        all_specs.append(specs_tens)

        gens_tens = torch.zeros(num_gens)
        gens_tens[gen] += 1
        all_gens.append(gens_tens)

        fams_tens = torch.zeros(num_fams)
        fams_tens[fam] += 1
        all_fams.append(fams_tens)
        imgs.append(img)
    return torch.stack(all_specs), torch.stack(all_gens), torch.stack(all_fams), torch.from_numpy(np.stack(imgs))

def joint_raster_collate_fn(batch):
    # batch is a list of tuples of (specs_label, gens_label, fams_label, images, env_rasters)  
    all_specs = []
    all_gens = []
    all_fams = []
    imgs = []
    rasters = []
    #(specs_label, gens_label, fams_label, images, env_rasters)  
    for (spec, gen, fam, img, raster) in batch:
        specs_tens = torch.zeros(num_specs)
        specs_tens[spec] += 1
        all_specs.append(specs_tens)

        gens_tens = torch.zeros(num_gens)
        gens_tens[gen] += 1
        all_gens.append(gens_tens)

        fams_tens = torch.zeros(num_fams)
        fams_tens[fam] += 1
        all_fams.append(fams_tens)
        imgs.append(img)
        rasters.append(raster)
    return torch.stack(all_specs), torch.stack(all_gens), torch.stack(all_fams), torch.from_numpy(np.stack(imgs)), torch.from_numpy(np.stack(rasters))

def test_batch(test_loader, tb_writer, device, net, observation, epoch, model):
    if model == 'MixNet' or model == 'MixFullNet':
        return test_joint_obs_rasters_batch(test_loader, tb_writer, device, net, epoch)
    elif observation == 'joint':
        return test_joint_obs_batch(test_loader, tb_writer, device, net, epoch)
    elif observation == 'single':
        return test_single_obs_batch(test_loader, tb_writer, device, net, epoch)

def test_single_obs_batch(test_loader, tb_writer, device, net, epoch):
     with tqdm(total=len(test_loader), unit="batch") as prog:
        all_accs = []
        all_spec = []
        all_gen = []
        all_fam = []
        for i, (labels, batch) in enumerate(test_loader):
            labels = labels.to(device)
            batch = batch.to(device)
            (outputs, genus, family) = net(batch.float())
            spec_accs = utils.topk_acc(outputs, labels[:,0], topk=(30,1), device=device) # magic no from CELF2020
            gens_accs = utils.topk_acc(genus, labels[:,1], topk=(30,1), device=device) # magic no from CELF2020
            fam_accs = utils.topk_acc(family, labels[:,2], topk=(30,1), device=device) # magic no from CELF2020
            prog.set_description("top 30: {acc0}  top1: {acc1}".format(acc0=spec_accs[0], acc1=spec_accs[1]))
            all_spec.append(spec_accs)
            all_gen.append(gens_accs)
            all_fam.append(fam_accs)
            if tb_writer is not None:
                tb_writer.add_scalar("test/30_spec_accuracy", spec_accs[0], epoch)
                tb_writer.add_scalar("test/1_spec_accuracy", spec_accs[1], epoch)  

                tb_writer.add_scalar("test/30_gen_accuracy", gens_accs[0], epoch)
                tb_writer.add_scalar("test/1_gen_accuracy", gens_accs[1], epoch)  

                tb_writer.add_scalar("test/30_fam_accuracy", fam_accs[0], epoch)
                tb_writer.add_scalar("test/1_fam_accuracy", fam_accs[1], epoch)                          

            prog.update(1)
        prog.close()
        return all_spec, all_gen, all_fam
    
def test_joint_obs_rasters_batch(test_loader, tb_writer, device, net, epoch):
    with tqdm(total=len(test_loader), unit="batch") as prog:
        means = []
        all_accs = []
        mean_accs = []
        for i, (specs_label, gens_label, fams_label, imgs, env_rasters) in enumerate(test_loader):
            imgs = imgs.to(device)
            env_rasters = env_rasters.to(device)
            specs_lab = specs_label.to(device)                                     
            gens_label = gens_label.to(device)
            fams_label = fams_label.to(device)
            (outputs, gens, fams) = net(imgs.float(), env_rasters.float()) 
            specaccs, totspec_accs = utils.num_corr_matches(outputs, specs_lab) # magic no from CELF2020
            genaccs, totgen_accs = utils.num_corr_matches(gens, gens_label) # magic no from CELF2020                        
            famaccs, totfam_accs = utils.num_corr_matches(fams, fams_label) # magic no from CELF2020                        
            prog.set_description("mean accuracy across batch: {acc0}".format(acc0=specaccs.mean()))
            prog.update(1)          
            if tb_writer is not None:
                tb_writer.add_scalar("test/avg_spec_accuracy", specaccs.mean(), epoch)
                tb_writer.add_scalar("test/avg_gen_accuracy", genaccs.mean(), epoch)
                tb_writer.add_scalar("test/avg_fam_accuracy", famaccs.mean(), epoch)                        
            else:
                break
            all_accs.append(totspec_accs)
            mean_accs.append(specaccs)
            means.append(specaccs.mean()) 
    prog.close()
    return means, all_accs, mean_accs
def test_joint_obs_batch(test_loader, tb_writer, device, net, epoch):
    with tqdm(total=len(test_loader), unit="batch") as prog:
        means = []
        all_accs = []
        mean_accs = []
        for i, (specs_label, gens_label, fams_label, loaded_imgs) in enumerate(test_loader):
            batch = loaded_imgs.to(device)
            specs_lab = specs_label.to(device)                                     
            gens_label = gens_label.to(device)
            fams_label = fams_label.to(device)
            (outputs, gens, fams) = net(batch.float()) 
            specaccs, totspec_accs = utils.num_corr_matches(outputs, specs_lab) # magic no from CELF2020
            genaccs, totgen_accs = utils.num_corr_matches(gens, gens_label) # magic no from CELF2020                        
            famaccs, totfam_accs = utils.num_corr_matches(fams, fams_label) # magic no from CELF2020                        
            prog.set_description("mean accuracy across batch: {acc0}".format(acc0=specaccs.mean()))
            prog.update(1)          
            if tb_writer is not None:
                tb_writer.add_scalar("test/avg_spec_accuracy", specaccs.mean(), epoch)
                tb_writer.add_scalar("test/avg_gen_accuracy", genaccs.mean(), epoch)
                tb_writer.add_scalar("test/avg_fam_accuracy", famaccs.mean(), epoch)                        
            all_accs.append(totspec_accs)
            mean_accs.append(specaccs)
            means.append(specaccs.mean()) 
    prog.close()
    return means, all_accs, mean_accs

def write_batch_GeoCLEF(batch, device, net, writer, train_dataset):
    batch = batch.to(device)                                  
    (outputs, _, _) = net(batch.float()) 
    scores, idxs = torch.topk(outputs.cpu(), dim=1, k=150)
    top_scores = scores[:,:150]
    top_idxs = idxs[:,:150]
    for scores, ids, idd in zip(top_scores, top_idxs, id_):
        ids = [train_dataset.idx_2_id[i.item()] for i in ids]
        row = itertools.chain( [idd.item()], ids, scores.tolist())
        writer.writerow(row)

def test_GeoCLEF_batch(test_loader, base_dir, region, exp_id, epoch):
    with tqdm(total=len(test_loader), unit="obs") as prog:
        file = "{}output/{}_{}_e{}.csv".format(base_dir, country, exp_id, epoch)
        with open(file,'w') as f:
            writer = csv.writer(f, dialect='unix')
            top_class = ['top_{n}_class_id'.format(n=n) for n in np.arange(1, 151)] #GeoCLEF magic number
            top_score = ['top_{n}_class_score'.format(n=n) for n in np.arange(1, 151)]  
            header = ['observation_id'] + top_class + top_score
            writer.writerow(header)
            for i, (batch, id_) in enumerate(test_loader):
                write_batch_GeoCLEF(batch, device, net, writer, train_dataset)
                prog.update(1)
    prog.close()

def train_batch(observation, train_loader, device, optimizer, net, spec_loss, gen_loss, fam_loss, tb_writer, step, model, species_only, sequential, cumulative, nepoch, epoch):
    
    tot_loss_meter = []
    spec_loss_meter = []
    gen_loss_meter = []
    fam_loss_meter = []  

    with tqdm(total=len(train_loader), unit="batch") as prog:
        
        for i, ret in enumerate(train_loader):     
            if model == 'MixNet' or model == 'MixFullNet':
<<<<<<< HEAD
                (specs_lab, gens_lab, fams_lab, batch, env_rasters) = ret
=======
                (specs_lab, gens_lab, fams_lab, batch, rasters) = ret
>>>>>>> 9ba8b36f
                if species_only:
                    tot_loss, loss_spec, loss_gen, loss_fam = forward_one_example_rasters(specs_lab, gens_lab, fams_lab, batch, rasters, optimizer, net, spec_loss, gen_loss, fam_loss, device, 'species')
                elif sequential or cumulative:
                    specophs = nepoch
                    genpoch = nepoch * 2
                    fampoch = nepoch 
                    if epoch < fampoch:
                        # family only
                        tot_loss, loss_spec, loss_gen, loss_fam = forward_one_example_rasters(specs_lab, gens_lab, fams_lab, batch, rasters, optimizer, net, spec_loss, gen_loss, fam_loss, device, 'family')
                    elif epoch > fampoch and epoch < genpoch:
                        # family and genus
                        tot_loss, loss_spec, loss_gen, loss_fam = forward_one_example_rasters(specs_lab, gens_lab, fams_lab, batch, rasters, optimizer, net, spec_loss, gen_loss, fam_loss, device, 'fam_gen') if cumulative else forward_one_example_rasters(specs_lab, gens_lab, fams_lab, batch, rasters, optimizer, net, spec_loss, gen_loss, fam_loss, device, 'genus')
                    else:
                        # all 3 / spec only
                        tot_loss, loss_spec, loss_gen, loss_fam = forward_one_example_rasters(specs_lab, gens_lab, fams_lab, batch, rasters, optimizer, net, spec_loss, gen_loss, fam_loss, device, 'all') if cumulative else forward_one_example_rasters(specs_lab, gens_lab, fams_lab, batch, rasters, optimizer, net, spec_loss, gen_loss, fam_loss, device, 'species')
                else:
                    tot_loss, loss_spec, loss_gen, loss_fam = forward_one_example_rasters(specs_lab, gens_lab, fams_lab, images, env_rasters, optimizer, net, spec_loss, gen_loss, fam_loss, device, 'all')               

            elif observation == 'joint':

                (specs_lab, gens_lab, fams_lab, batch) = ret
                
                if species_only:
                    
                    tot_loss, loss_spec, loss_gen, loss_fam = forward_one_example(specs_lab, gens_lab, fams_lab, batch, optimizer, net, spec_loss, gen_loss, fam_loss, device, 'species')
                elif sequential or cumulative:
                    genpoch = nepoch * 2
                    fampoch = nepoch 
                    if epoch < fampoch:
                        # family only
                        tot_loss, loss_spec, loss_gen, loss_fam = forward_one_example(specs_lab, gens_lab, fams_lab, batch, optimizer, net, spec_loss, gen_loss, fam_loss, device, 'family')
                    elif epoch > fampoch and epoch < genpoch:
                        # family and genus
                        tot_loss, loss_spec, loss_gen, loss_fam = forward_one_example(specs_lab, gens_lab, fams_lab, batch, optimizer, net, spec_loss, gen_loss, fam_loss, device, 'fam_gen') if cumulative else forward_one_example(specs_lab, gens_lab, fams_lab, batch, optimizer, net, spec_loss, gen_loss, fam_loss, device, 'genus')
                    else:
                        # all 3 / spec only
                        tot_loss, loss_spec, loss_gen, loss_fam = forward_one_example(specs_lab, gens_lab, fams_lab, batch, optimizer, net, spec_loss, gen_loss, fam_loss, device, 'all') if cumulative else forward_one_example(specs_lab, gens_lab, fams_lab, batch, optimizer, net, spec_loss, gen_loss, fam_loss, device, 'species')
                else:
                    tot_loss, loss_spec, loss_gen, loss_fam = forward_one_example(specs_lab, gens_lab, fams_lab, images, optimizer, net, spec_loss, gen_loss, fam_loss, device, 'all')               

            elif observation == 'single':
                (labels, batch) = ret
                specs_lab = labels[:,0]
                gens_lab = labels[:,1]
                fams_lab = labels[:,2]
                tot_loss, loss_spec, loss_gen, loss_fam = forward_one_example(specs_lab, gens_lab, fams_lab, batch, optimizer, net, spec_loss, gen_loss, fam_loss, device, 'species') if species_only else forward_one_example(specs_lab, gens_lab, fams_lab, batch, optimizer, net, spec_loss, gen_loss, fam_loss, device, 'all')
#             tot_loss, loss_spec, loss_gen, loss_fam = forward_one_example(specs_lab, gens_lab, fams_lab, batch, optimizer, net, spec_loss, gen_loss, fam_loss, device)
            if tb_writer is not None:
                tb_writer.add_scalar("train/tot_loss", tot_loss, step)
                tb_writer.add_scalar("train/spec_loss", loss_spec.item(), step)
                tb_writer.add_scalar("train/fam_loss", loss_fam.item(), step)
                tb_writer.add_scalar("train/gen_loss", loss_gen.item(), step)
            else:
                break
            tot_loss_meter.append(tot_loss.item())                
            spec_loss_meter.append(loss_spec.item())
            gen_loss_meter.append(loss_gen.item())
            fam_loss_meter.append(loss_fam.item()) 
            prog.set_description("loss: {tot_loss}".format(tot_loss=tot_loss))
            prog.update(1)                
            step += 1
    return tot_loss_meter, spec_loss_meter, gen_loss_meter, fam_loss_meter, step    


def forward_one_example_rasters(specs_lab, gens_lab, fams_lab, batch, rasters, optimizer, net, spec_loss, gen_loss, fam_loss, device, calculated):
    batch = batch.to(device)
    rasters = rasters.to(device)
    specs_lab = specs_lab.to(device)                                     
    gens_lab = gens_lab.to(device)
    fams_lab = fams_lab.to(device)
    optimizer.zero_grad()
    (specs, gens, fams) = net(batch.float(), rasters.float()) 
    loss_spec = spec_loss(specs, specs_lab) 
    loss_gen = gen_loss(gens, gens_lab) 
    loss_fam = fam_loss(fams, fams_lab)       
    if calculated == 'species':
        total_loss = loss_spec
    if calculated == 'family':
        total_loss = loss_fam
    if calculated == 'genus':
        total_loss = loss_gen
    if calculated == 'fam_gen':
        total_loss = loss_gen + loss_fam
    else:
        total_loss = loss_spec + loss_gen + loss_fam
    print(total_loss, loss_spec, loss_gen, loss_fam)
    total_loss.backward()
    optimizer.step()
    return total_loss, loss_spec, loss_gen, loss_fam

def forward_one_example(specs_lab, gens_lab, fams_lab, batch, optimizer, net, spec_loss, gen_loss, fam_loss, device, calculated):
    batch = batch.to(device)
    specs_lab = specs_lab.to(device)                                     
    gens_lab = gens_lab.to(device)
    fams_lab = fams_lab.to(device)
    optimizer.zero_grad()
    (specs, gens, fams) = net(batch.float()) 
    loss_spec = spec_loss(specs, specs_lab) 
    loss_gen = gen_loss(gens, gens_lab) 
    loss_fam = fam_loss(fams, fams_lab)       
    if calculated == 'species':
        total_loss = loss_spec
    if calculated == 'family':
        total_loss = loss_fam
    if calculated == 'genus':
        total_loss = loss_gen
    if calculated == 'fam_gen':
        total_loss = loss_gen + loss_fam
    else:
        total_loss = loss_spec + loss_gen + loss_fam
    print(total_loss, loss_spec, loss_gen, loss_fam)
    total_loss.backward()
    optimizer.step()
    return total_loss, loss_spec, loss_gen, loss_fam


def check_batch_size(observation, dataset, processes, loader, batch_size, optimizer, net, spec_loss, fam_loss, gen_loss, sampler, device):
    if batch_size < 1:
        exit(1), "non-memory error present!"
    for ret in loader:
        if observation == 'single':
            labels, batch = ret
            specs_lab = labels[:,0]
            gens_lab = labels[:,1]
            fams_lab = labels[:,2]
        elif observation == 'joint':
            specs_lab, gens_lab, fams_lab, batch = ret
        try:
            forward_one_example(specs_lab, gens_lab, fams_lab, batch, optimizer, net, spec_loss, gen_loss, fam_loss, device)
        except RuntimeError:
            batch_size -= 1
            print("decreasing batch size to {}".format(batch_size))
            loader = setup_dataloader(dataset, observation, batch_size, processes, sampler)
            check_batch_size(observation, dataset, processes, loader, batch_size, optimizer, net, spec_loss, fam_loss, gen_loss, sampler, device)
        break
    return batch_size, loader
    
def train_model(ARGS, params):
    #TODO: add checking if config exists and starting from that version
    print("torch version {}".format(torch.__version__))
#     print(params.params.device, ARGS.device, " hello3")
    print("number of devices visible: {dev}".format(dev=torch.cuda.device_count()))
    device = torch.device("cuda:{dev}".format(dev=params.params.device) if params.params.device is not None else "cpu")
    print('using device: {device}'.format(device=device))
    if params.params.device is not None:
        print("current device: {dev} current device name: {name}".format(dev=torch.cuda.current_device(), name=torch.cuda.get_device_name(torch.cuda.current_device())))
    print("current host: {host}".format(host=socket.gethostname()))
    batch_size=ARGS.batch_size
    n_epochs=ARGS.epoch
    # load observation data
    print("loading data")
    datick = time.time()
    train_dataset = setup_train_dataset(params.params.observation, ARGS.base_dir, params.params.organism, params.params.region, ARGS.toy_dataset, ARGS.normalize, ARGS.model)
    if not ARGS.toy_dataset:
        tb_writer = SummaryWriter(comment="_lr-{}_mod-{}_reg-{}_obs-{}_org-{}_exp_id-{}".format(params.params.lr, params.params.model, params.params.region, params.params.observation, params.params.organism, params.params.exp_id))

    else:
        tb_writer = None
    val_split = .9
    print("setting up network")
    # global so can access in collate_fn easily
    global num_specs 
    num_specs = train_dataset.num_specs
    global num_fams
    num_fams = train_dataset.num_fams
    global num_gens
    num_gens = train_dataset.num_gens    
    num_channels = train_dataset.channels
    num_rasters = train_dataset.num_rasters if ARGS.model == 'MixNet' or model == 'MixFullNet' else None
    start_epoch = None
    net_path = params.get_recent_model(ARGS.base_dir)
    
    if net_path is None or ARGS.from_scratch:
        net = setup_model(params.params.model, num_specs, num_fams, num_gens, num_channels, num_rasters)
        optimizer = optim.Adam(net.parameters(), lr=params.params.lr)
        net.to(device)
        start_epoch = 0
    else:
        model = torch.load(net_path, map_location=device)
        net = setup_model(params.params.model, num_specs, num_fams, num_gens, num_channels, num_rasters)
        optimizer = optim.Adam(net.parameters(), lr=params.params.lr)
        net.load_state_dict(model['model_state_dict'])
        optimizer.load_state_dict(model['optimizer_state_dict'])
        start_epoch = model['epoch']
        net.to(device)
#         optimizer.to(device)
        print("loading model from epoch {}".format(start_epoch))
    
    spec_loss, gen_loss, fam_loss = setup_loss(params.params.observation, train_dataset, device) 
#     set_trace()       
    if ARGS.GeoCLEF_validate:
        train_loader, test_loader, batch_size = setup_GeoCLEF_dataloaders(train_dataset, ARGS.base_dir, params.params.region, params.params.observation, batch_size, ARGS.processes, optimizer, net, spec_loss, fam_loss, gen_loss)

    else: 
        train_samp, test_samp, idxs = split_train_test(train_dataset, val_split) 
        train_loader = setup_dataloader(train_dataset, params.params.observation, batch_size, ARGS.processes, train_samp, ARGS.model)
        if ARGS.dynamic_batch:
            batch_size, train_loader = check_batch_size(params.params.observation, train_dataset, ARGS.processes, train_loader, batch_size, optimizer, net, spec_loss, fam_loss, gen_loss, train_samp, device)
        test_loader = setup_dataloader(train_dataset, params.params.observation, batch_size, ARGS.processes, test_samp, ARGS.model)
    datock = time.time()
    dadiff = datock - datick
    print("loading data took {dadiff} seconds".format(dadiff=dadiff))
#     import pdb; pdb.set_trace()
    print("model size is ", num_rasters)
    for tens in next(iter(train_loader)):
        print(tens.shape)
#     print("model size is ", num_rasters, "data size is ", next(iter(train_loader)) )
#     exit(1)
    num_batches = math.ceil(len(train_dataset) / batch_size)
    print("batch size is {batch_size} and size of dataset is {lens} and num batches is {num_batches}\n".format(batch_size=batch_size, lens=len(train_dataset), num_batches=len(train_loader)))
    print("starting training") 
    all_time_loss = []
    all_time_sp_loss = []
    all_time_gen_loss = []
    all_time_fam_loss = []  
    step = 0
    epoch = start_epoch
    while epoch < n_epochs:
        print("starting training for epoch {}".format(epoch))
        clean_gpu(device)
        #if params.params.device is not None:
            #torch.cuda.synchronize()
        tick = time.time()
        net.train()
        if ARGS.dynamic_batch:
            try:
                tot_loss_meter, spec_loss_meter, gen_loss_meter, fam_loss_meter, step = train_batch(params.params.observation, train_loader, device, optimizer, net, spec_loss, gen_loss, fam_loss, tb_writer, step, params.params.model, ARGS.species_only, ARGS.sequential, ARGS.cumulative, n_epochs, epoch)
            except RuntimeError: # CUDA: Out of memory is a generic RTE
                batch_size -= 1
                if batch_size < 0:
                    exit(1), "non-memory error present!"
                print("decreasing batch size to {} at epoch {}".format(batch_size, epoch))
                if ARGS.GeoCLEF_validate:
                    train_loader, test_loader, batch_size = setup_GeoCLEF_dataloaders(train_dataset, ARGS.base_dir, params.params.region, params.params.observation, batch_size, ARGS.processes, optimizer, net, spec_loss, fam_loss, gen_loss)
                else:
                    train_loader = setup_dataloader(train_dataset, params.params.observation, batch_size, ARGS.processes, train_samp)       

                    test_loader = setup_dataloader(train_dataset, params.params.observation, batch_size, ARGS.processes, test_samp)
                    print(check_mem())
                    continue
        else:
            tot_loss_meter, spec_loss_meter, gen_loss_meter, fam_loss_meter, step = train_batch(params.params.observation, train_loader, device, optimizer, net, spec_loss, gen_loss, fam_loss, tb_writer, step, params.params.model, ARGS.species_only, ARGS.sequential, ARGS.cumulative, n_epochs, epoch)
        if not ARGS.toy_dataset:
            all_time_loss.append(np.stack(tot_loss_meter))
            all_time_sp_loss.append(np.stack(spec_loss_meter))
            all_time_gen_loss.append(np.stack(gen_loss_meter))
            all_time_fam_loss.append(np.stack(fam_loss_meter))        
        
        # save model 
        nets_path=params.build_abs_nets_path(ARGS.base_dir, epoch)
        torch.save({
                    'epoch': epoch,
                    'model_state_dict': net.state_dict(),
                    'optimizer_state_dict': optimizer.state_dict()
                    }, nets_path)        
        
        clean_gpu(device)
        # test
        net.eval()
        all_accs = []
        print("testing model")
        with torch.no_grad():
            if ARGS.GeoCLEF_validate:
                test_GeoCLEF_batch(test_loader, ARGS.base_dir, params.params.region, params.params.exp_id, epoch)
            else:
                means, all_accs, mean_accs = test_batch(test_loader, tb_writer, device, net, params.params.observation, epoch, params.params.model)       
        clean_gpu(device)        
        desiderata = {
            'all_loss': all_time_loss,
            'spec_loss': all_time_sp_loss,
            'gen_loss': all_time_gen_loss,
            'fam_loss': all_time_fam_loss,
            'means': means,
            'all_accs': all_accs,
            'mean_accs': mean_accs,
            'splits' : idxs
        }
        desiderata_path = params.build_abs_desider_path(ARGS.base_dir, epoch)
        #dd.io.save(desiderata_path, desiderata, compression=True)
        with open(desiderata_path, 'wb') as f:
            pickle.dump(desiderata, f, protocol=pickle.HIGHEST_PROTOCOL)
        tock = time.time()
        diff = ( tock-tick)/60
        print ("one epoch took {} minutes".format(diff))
        epoch += 1
        print("epoch is {}".format(epoch))
    if not ARGS.toy_dataset:
        tb_writer.close()

if __name__ == "__main__":
    args = ['lr', 'epoch', 'device', 'toy_dataset', 'processes', 'exp_id', 'base_dir', 'region', 'organism', 'seed', 'GeoCLEF_validate', 'observation', 'batch_size', 'model', 'from_scratch', 'dynamic_batch', 'normalize', 'species_only', 'sequential', 'cumulative']
    print("main ", args)
    ARGS = config.parse_known_args(args)
    # TODO: fix!
    if ARGS.species_only:
        ARGS.exp_id = "{}_{}".format(ARGS.exp_id, 'spec_only')
    elif ARGS.cumulative:
        ARGS.exp_id = "{}_{}".format(ARGS.exp_id, 'cumulative')
    elif ARGS.sequential:
        ARGS.exp_id = "{}_{}".format(ARGS.exp_id, 'sequential')        
    config.setup_main_dirs(ARGS.base_dir)
    params = config.Run_Params(ARGS)
    params.setup_run_dirs(ARGS.base_dir)
    train_model(ARGS, params)<|MERGE_RESOLUTION|>--- conflicted
+++ resolved
@@ -78,7 +78,6 @@
     elif model == 'OGNoFamNet':
         return cnn.OGNoFamNet(species=num_specs, families=num_fams, genuses=num_gens, num_channels=num_channels)        
     elif model == 'OGNet':
-        print("channels", num_channels)
         return cnn.OGNet(species=num_specs, families=num_fams, genuses=num_gens, num_channels=num_channels)        
     elif model == 'SkipFCNet':
         return cnn.SkipFCNet(species=num_specs, families=num_fams, genuses=num_gens, num_channels=num_channels)        
@@ -320,33 +319,36 @@
     spec_loss_meter = []
     gen_loss_meter = []
     fam_loss_meter = []  
-
+#     print(f"epoch {epoch} num epochs {nepoch}")
+#     print(f"species only {species_only} sequential {sequential} cumulative {cumulative}")
     with tqdm(total=len(train_loader), unit="batch") as prog:
         
         for i, ret in enumerate(train_loader):     
             if model == 'MixNet' or model == 'MixFullNet':
-<<<<<<< HEAD
-                (specs_lab, gens_lab, fams_lab, batch, env_rasters) = ret
-=======
                 (specs_lab, gens_lab, fams_lab, batch, rasters) = ret
->>>>>>> 9ba8b36f
                 if species_only:
+#                     print("species only loss")
                     tot_loss, loss_spec, loss_gen, loss_fam = forward_one_example_rasters(specs_lab, gens_lab, fams_lab, batch, rasters, optimizer, net, spec_loss, gen_loss, fam_loss, device, 'species')
                 elif sequential or cumulative:
                     specophs = nepoch
                     genpoch = nepoch * 2
                     fampoch = nepoch 
+#                     print(f"\n epoch {epoch} genpoch {genpoch} fampoch {fampoch}")    
+#                     print(f" epoch < fampoch {epoch < fampoch} epoch > fampoch and epoch < genpoch {epoch > fampoch and epoch < genpoch}  ")
                     if epoch < fampoch:
                         # family only
+#                         print("family only loss")
                         tot_loss, loss_spec, loss_gen, loss_fam = forward_one_example_rasters(specs_lab, gens_lab, fams_lab, batch, rasters, optimizer, net, spec_loss, gen_loss, fam_loss, device, 'family')
-                    elif epoch > fampoch and epoch < genpoch:
+                    elif epoch >= fampoch and epoch < genpoch:
                         # family and genus
+#                         print("family and / or genus only loss")
                         tot_loss, loss_spec, loss_gen, loss_fam = forward_one_example_rasters(specs_lab, gens_lab, fams_lab, batch, rasters, optimizer, net, spec_loss, gen_loss, fam_loss, device, 'fam_gen') if cumulative else forward_one_example_rasters(specs_lab, gens_lab, fams_lab, batch, rasters, optimizer, net, spec_loss, gen_loss, fam_loss, device, 'genus')
                     else:
                         # all 3 / spec only
+#                         print("all or species loss ")
                         tot_loss, loss_spec, loss_gen, loss_fam = forward_one_example_rasters(specs_lab, gens_lab, fams_lab, batch, rasters, optimizer, net, spec_loss, gen_loss, fam_loss, device, 'all') if cumulative else forward_one_example_rasters(specs_lab, gens_lab, fams_lab, batch, rasters, optimizer, net, spec_loss, gen_loss, fam_loss, device, 'species')
                 else:
-                    tot_loss, loss_spec, loss_gen, loss_fam = forward_one_example_rasters(specs_lab, gens_lab, fams_lab, images, env_rasters, optimizer, net, spec_loss, gen_loss, fam_loss, device, 'all')               
+                    tot_loss, loss_spec, loss_gen, loss_fam = forward_one_example_rasters(specs_lab, gens_lab, fams_lab, batch, rasters, optimizer, net, spec_loss, gen_loss, fam_loss, device, 'all')               
 
             elif observation == 'joint':
 
@@ -358,17 +360,22 @@
                 elif sequential or cumulative:
                     genpoch = nepoch * 2
                     fampoch = nepoch 
+#                     print(f"\n epoch {epoch} genpoch {genpoch} fampoch {fampoch}")    
+#                     print(f" epoch < fampoch {epoch < fampoch} epoch > fampoch and epoch < genpoch {epoch > fampoch and epoch < genpoch}  ")                  
                     if epoch < fampoch:
                         # family only
+#                         print("family only loss")                        
                         tot_loss, loss_spec, loss_gen, loss_fam = forward_one_example(specs_lab, gens_lab, fams_lab, batch, optimizer, net, spec_loss, gen_loss, fam_loss, device, 'family')
-                    elif epoch > fampoch and epoch < genpoch:
+                    elif epoch >= fampoch and epoch < genpoch:
                         # family and genus
+#                         print("family and / or genus only loss")                        
                         tot_loss, loss_spec, loss_gen, loss_fam = forward_one_example(specs_lab, gens_lab, fams_lab, batch, optimizer, net, spec_loss, gen_loss, fam_loss, device, 'fam_gen') if cumulative else forward_one_example(specs_lab, gens_lab, fams_lab, batch, optimizer, net, spec_loss, gen_loss, fam_loss, device, 'genus')
                     else:
                         # all 3 / spec only
+#                         print("all or species loss ")                        
                         tot_loss, loss_spec, loss_gen, loss_fam = forward_one_example(specs_lab, gens_lab, fams_lab, batch, optimizer, net, spec_loss, gen_loss, fam_loss, device, 'all') if cumulative else forward_one_example(specs_lab, gens_lab, fams_lab, batch, optimizer, net, spec_loss, gen_loss, fam_loss, device, 'species')
                 else:
-                    tot_loss, loss_spec, loss_gen, loss_fam = forward_one_example(specs_lab, gens_lab, fams_lab, images, optimizer, net, spec_loss, gen_loss, fam_loss, device, 'all')               
+                    tot_loss, loss_spec, loss_gen, loss_fam = forward_one_example(specs_lab, gens_lab, fams_lab, batch, optimizer, net, spec_loss, gen_loss, fam_loss, device, 'all')               
 
             elif observation == 'single':
                 (labels, batch) = ret
@@ -407,15 +414,15 @@
     loss_fam = fam_loss(fams, fams_lab)       
     if calculated == 'species':
         total_loss = loss_spec
-    if calculated == 'family':
+    elif calculated == 'family':
         total_loss = loss_fam
-    if calculated == 'genus':
+    elif calculated == 'genus':
         total_loss = loss_gen
-    if calculated == 'fam_gen':
+    elif calculated == 'fam_gen':
         total_loss = loss_gen + loss_fam
     else:
         total_loss = loss_spec + loss_gen + loss_fam
-    print(total_loss, loss_spec, loss_gen, loss_fam)
+#     print(f" total loss {total_loss.item()}, total spec loss {loss_spec.item()}, genus loss {loss_gen.item()}, family loss {loss_fam.item()}")
     total_loss.backward()
     optimizer.step()
     return total_loss, loss_spec, loss_gen, loss_fam
@@ -429,18 +436,19 @@
     (specs, gens, fams) = net(batch.float()) 
     loss_spec = spec_loss(specs, specs_lab) 
     loss_gen = gen_loss(gens, gens_lab) 
-    loss_fam = fam_loss(fams, fams_lab)       
+    loss_fam = fam_loss(fams, fams_lab)
+#     print(f"calculated is {calculated}")
     if calculated == 'species':
         total_loss = loss_spec
-    if calculated == 'family':
+    elif calculated == 'family':
         total_loss = loss_fam
-    if calculated == 'genus':
+    elif calculated == 'genus':
         total_loss = loss_gen
-    if calculated == 'fam_gen':
+    elif calculated == 'fam_gen':
         total_loss = loss_gen + loss_fam
     else:
         total_loss = loss_spec + loss_gen + loss_fam
-    print(total_loss, loss_spec, loss_gen, loss_fam)
+#     print(f" total loss {total_loss.item()}, total spec loss {loss_spec.item()}, genus loss {loss_gen.item()}, family loss {loss_fam.item()}")
     total_loss.backward()
     optimizer.step()
     return total_loss, loss_spec, loss_gen, loss_fam
@@ -472,9 +480,9 @@
     print("torch version {}".format(torch.__version__))
 #     print(params.params.device, ARGS.device, " hello3")
     print("number of devices visible: {dev}".format(dev=torch.cuda.device_count()))
-    device = torch.device("cuda:{dev}".format(dev=params.params.device) if params.params.device is not None else "cpu")
+    device = torch.device("cuda:{dev}".format(dev=params.params.device) if params.params.device  > 0 else "cpu")
     print('using device: {device}'.format(device=device))
-    if params.params.device is not None:
+    if params.params.device > 0:
         print("current device: {dev} current device name: {name}".format(dev=torch.cuda.current_device(), name=torch.cuda.get_device_name(torch.cuda.current_device())))
     print("current host: {host}".format(host=socket.gethostname()))
     batch_size=ARGS.batch_size
@@ -498,7 +506,7 @@
     global num_gens
     num_gens = train_dataset.num_gens    
     num_channels = train_dataset.channels
-    num_rasters = train_dataset.num_rasters if ARGS.model == 'MixNet' or model == 'MixFullNet' else None
+    num_rasters = train_dataset.num_rasters if ARGS.model == 'MixNet' or ARGS.model == 'MixFullNet' else None
     start_epoch = None
     net_path = params.get_recent_model(ARGS.base_dir)
     
@@ -507,6 +515,7 @@
         optimizer = optim.Adam(net.parameters(), lr=params.params.lr)
         net.to(device)
         start_epoch = 0
+        step = 0 
     else:
         model = torch.load(net_path, map_location=device)
         net = setup_model(params.params.model, num_specs, num_fams, num_gens, num_channels, num_rasters)
@@ -514,6 +523,7 @@
         net.load_state_dict(model['model_state_dict'])
         optimizer.load_state_dict(model['optimizer_state_dict'])
         start_epoch = model['epoch']
+        start_step = model['step']
         net.to(device)
 #         optimizer.to(device)
         print("loading model from epoch {}".format(start_epoch))
@@ -533,9 +543,9 @@
     dadiff = datock - datick
     print("loading data took {dadiff} seconds".format(dadiff=dadiff))
 #     import pdb; pdb.set_trace()
-    print("model size is ", num_rasters)
-    for tens in next(iter(train_loader)):
-        print(tens.shape)
+#     print("model size is ", num_rasters)
+#     for tens in next(iter(train_loader)):
+#         print(tens.shape)
 #     print("model size is ", num_rasters, "data size is ", next(iter(train_loader)) )
 #     exit(1)
     num_batches = math.ceil(len(train_dataset) / batch_size)
@@ -545,7 +555,12 @@
     all_time_sp_loss = []
     all_time_gen_loss = []
     all_time_fam_loss = []  
-    step = 0
+#     step = 0
+    if ARGS.cumulative or ARGS.sequential:
+        tot_epoch = n_epochs
+        n_epochs = n_epochs*3
+    else:
+        tot_epoch = n_epochs
     epoch = start_epoch
     while epoch < n_epochs:
         print("starting training for epoch {}".format(epoch))
@@ -556,7 +571,7 @@
         net.train()
         if ARGS.dynamic_batch:
             try:
-                tot_loss_meter, spec_loss_meter, gen_loss_meter, fam_loss_meter, step = train_batch(params.params.observation, train_loader, device, optimizer, net, spec_loss, gen_loss, fam_loss, tb_writer, step, params.params.model, ARGS.species_only, ARGS.sequential, ARGS.cumulative, n_epochs, epoch)
+                tot_loss_meter, spec_loss_meter, gen_loss_meter, fam_loss_meter, step = train_batch(params.params.observation, train_loader, device, optimizer, net, spec_loss, gen_loss, fam_loss, tb_writer, step, params.params.model, ARGS.species_only, ARGS.sequential, ARGS.cumulative, tot_epoch, epoch)
             except RuntimeError: # CUDA: Out of memory is a generic RTE
                 batch_size -= 1
                 if batch_size < 0:
@@ -571,7 +586,7 @@
                     print(check_mem())
                     continue
         else:
-            tot_loss_meter, spec_loss_meter, gen_loss_meter, fam_loss_meter, step = train_batch(params.params.observation, train_loader, device, optimizer, net, spec_loss, gen_loss, fam_loss, tb_writer, step, params.params.model, ARGS.species_only, ARGS.sequential, ARGS.cumulative, n_epochs, epoch)
+            tot_loss_meter, spec_loss_meter, gen_loss_meter, fam_loss_meter, step = train_batch(params.params.observation, train_loader, device, optimizer, net, spec_loss, gen_loss, fam_loss, tb_writer, step, params.params.model, ARGS.species_only, ARGS.sequential, ARGS.cumulative, tot_epoch, epoch)
         if not ARGS.toy_dataset:
             all_time_loss.append(np.stack(tot_loss_meter))
             all_time_sp_loss.append(np.stack(spec_loss_meter))
@@ -583,7 +598,8 @@
         torch.save({
                     'epoch': epoch,
                     'model_state_dict': net.state_dict(),
-                    'optimizer_state_dict': optimizer.state_dict()
+                    'optimizer_state_dict': optimizer.state_dict(),
+                    'step' : step
                     }, nets_path)        
         
         clean_gpu(device)
@@ -615,13 +631,13 @@
         diff = ( tock-tick)/60
         print ("one epoch took {} minutes".format(diff))
         epoch += 1
-        print("epoch is {}".format(epoch))
+#         print("epoch is {}".format(epoch))
     if not ARGS.toy_dataset:
         tb_writer.close()
 
 if __name__ == "__main__":
     args = ['lr', 'epoch', 'device', 'toy_dataset', 'processes', 'exp_id', 'base_dir', 'region', 'organism', 'seed', 'GeoCLEF_validate', 'observation', 'batch_size', 'model', 'from_scratch', 'dynamic_batch', 'normalize', 'species_only', 'sequential', 'cumulative']
-    print("main ", args)
+#     print("main ", args)
     ARGS = config.parse_known_args(args)
     # TODO: fix!
     if ARGS.species_only:
