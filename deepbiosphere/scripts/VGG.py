--- conflicted
+++ resolved
@@ -394,10 +394,6 @@
     elif arch_type == 'remove_fc':
         model = VGG_No_FC(make_layers(cfgs[cfg], batch_norm=batch_norm, pretrained=pretrained), num_spec=num_spec, num_gen=num_gen, num_fam=num_fam, pretrained=pretrained, **kwargs)
     else:
-<<<<<<< HEAD
-=======
-        print('in in scale_fc')                
->>>>>>> 387d4a69
         model = VGG_Scaled_FC(make_layers(cfgs[cfg], batch_norm=batch_norm, pretrained=pretrained), num_spec=num_spec, num_gen=num_gen, num_fam=num_fam, pretrained=pretrained, **kwargs)
     if pretrained != 'none':
         # going to be lazy and use load_state_dict_from_url, might change in the future
