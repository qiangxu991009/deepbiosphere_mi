--- conflicted
+++ resolved
@@ -44,12 +44,8 @@
     'model':{'choices':choices.model, 'required':True},
     'from_scratch':{'dest':"from_scratch", 'help':"start training model from scratch or latest checkpoint", 'action':'store_true'},
     'toy_dataset': {'dest':'toy_dataset', 'help': 'to use a small subset of data, set this option', 'action':'store_true'},
-<<<<<<< HEAD
-    'dynamic_batch': {'dest':'dynamic_batch', 'help': 'use dynamic sizing of batches', 'action' : 'store_true'}    
-=======
    'dynamic_batch': {'dest':'dynamic_batch', 'help': 'use dynamic sizing of batches', 'action':'store_true'},
     'save_splits': {'dest':'save_splits', 'help': 'if you want to save the train/test split for future inference, set this', 'action':'store_true'},
->>>>>>> e59ae40e
 }
 
 def setup_main_dirs(base_dir):
